--- conflicted
+++ resolved
@@ -38,18 +38,12 @@
         curl                          \
         default-libmysqlclient-dev    \
         default-mysql-client          \
-<<<<<<< HEAD
         locales                       \
+        nmap                          \
         openssh-client                \
         sshpass                       \
         telnet                        \
         vim                           \
-=======
-        git                           \
-        git-lfs                       \
-        unzip                         \
-        xz-utils                      \
->>>>>>> bd7c5f8e
         wget"
 
 ARG APT_MIRROR=http://mirrors.ustc.edu.cn

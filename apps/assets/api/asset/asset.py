--- conflicted
+++ resolved
@@ -2,12 +2,8 @@
 #
 import django_filters
 from django.db.models import Q
-<<<<<<< HEAD
 from django.utils.translation import ugettext_lazy as _
 from rest_framework.request import Request
-=======
-from django.utils.translation import gettext as _
->>>>>>> 1dd915ce
 from rest_framework.decorators import action
 from rest_framework.response import Response
 

import os
import random
import string
from hashlib import md5
from copy import deepcopy
from socket import gethostname
from collections import defaultdict

from django.utils import timezone

from common.utils import lazyproperty, gen_key_pair, ssh_pubkey_gen, ssh_key_string_to_obj
from assets.models import ChangeSecretRecord
from assets.const import (
    AutomationTypes, SecretType, SecretStrategy, SSHKeyStrategy, DEFAULT_PASSWORD_RULES
)
from ..base.manager import BasePlaybookManager


class ChangeSecretManager(BasePlaybookManager):
    def __init__(self, *args, **kwargs):
        super().__init__(*args, **kwargs)
        self.method_hosts_mapper = defaultdict(list)
<<<<<<< HEAD
        self.secret_type = self.execution.plan_snapshot.get('secret_type')
        self.secret_strategy = self.execution.plan_snapshot['secret_strategy']
=======
        self.secret_type = self.execution.snapshot['secret_type']
        self.secret_strategy = self.execution.snapshot['secret_strategy']
>>>>>>> 64daacce
        self._password_generated = None
        self._ssh_key_generated = None
        self.name_recorder_mapper = {}  # 做个映射，方便后面处理

    @classmethod
    def method_type(cls):
        return AutomationTypes.method_id_meta_mapper

    @lazyproperty
    def related_accounts(self):
        pass

    @staticmethod
    def generate_ssh_key():
        private_key, public_key = gen_key_pair()
        return private_key

    @staticmethod
    def generate_public_key(private_key):
        return ssh_pubkey_gen(private_key=private_key, hostname=gethostname())

    @staticmethod
    def generate_private_key_path(secret, path_dir):
        key_name = '.' + md5(secret.encode('utf-8')).hexdigest()
        key_path = os.path.join(path_dir, key_name)
        if not os.path.exists(key_path):
            ssh_key_string_to_obj(secret, password=None).write_private_key_file(key_path)
            os.chmod(key_path, 0o400)
        return key_path

    def generate_password(self):
        kwargs = self.execution.snapshot['password_rules'] or {}
        length = int(kwargs.get('length', DEFAULT_PASSWORD_RULES['length']))
        symbol_set = kwargs.get('symbol_set')
        if symbol_set is None:
            symbol_set = DEFAULT_PASSWORD_RULES['symbol_set']

        no_special_chars = string.ascii_letters + string.digits
        chars = no_special_chars + symbol_set

        first_char = random.choice(no_special_chars)
        password = ''.join([random.choice(chars) for _ in range(length - 1)])
        password = first_char + password
        return password

    def get_ssh_key(self):
        if self.secret_strategy == SecretStrategy.custom:
            ssh_key = self.execution.snapshot['ssh_key']
            if not ssh_key:
                raise ValueError("Automation SSH key must be set")
            return ssh_key
        elif self.secret_strategy == SecretStrategy.random_one:
            if not self._ssh_key_generated:
                self._ssh_key_generated = self.generate_ssh_key()
            return self._ssh_key_generated
        else:
            return self.generate_ssh_key()

    def get_password(self):
        if self.secret_strategy == SecretStrategy.custom:
            password = self.execution.snapshot['secret']
            if not password:
                raise ValueError("Automation Password must be set")
            return password
        elif self.secret_strategy == SecretStrategy.random_one:
            if not self._password_generated:
                self._password_generated = self.generate_password()
            return self._password_generated
        else:
            return self.generate_password()

    def get_secret(self):
        if self.secret_type == SecretType.ssh_key:
            secret = self.get_ssh_key()
        elif self.secret_type == SecretType.password:
            secret = self.get_password()
        else:
            raise ValueError("Secret must be set")
        return secret

    def get_kwargs(self, account, secret):
        kwargs = {}
        if self.secret_type != SecretType.ssh_key:
            return kwargs
<<<<<<< HEAD
        kwargs['strategy'] = self.automation.plan_snapshot['ssh_key_change_strategy']
=======
        kwargs['strategy'] = self.execution.snapshot['ssh_key_change_strategy']
>>>>>>> 64daacce
        kwargs['exclusive'] = 'yes' if kwargs['strategy'] == SSHKeyStrategy.set else 'no'

        if kwargs['strategy'] == SSHKeyStrategy.set_jms:
            kwargs['dest'] = '/home/{}/.ssh/authorized_keys'.format(account.username)
            kwargs['regexp'] = '.*{}$'.format(secret.split()[2].strip())

        return kwargs

    def host_callback(self, host, asset=None, account=None, automation=None, path_dir=None, **kwargs):
        host = super().host_callback(host, asset=asset, account=account, automation=automation, **kwargs)
        if host.get('error'):
            return host

        accounts = asset.accounts.all()
        if account:
            accounts = accounts.exclude(id=account.id)
<<<<<<< HEAD
        if '*' not in self.automation.accounts:
            accounts = accounts.filter(
                username__in=self.automation.accounts, secret_type=self.secret_type
            )
=======
>>>>>>> 64daacce

        if '*' not in self.execution.snapshot['accounts']:
            accounts = accounts.filter(username__in=self.execution.snapshot['accounts'])

        accounts = accounts.filter(secret_type=self.secret_type)
        method_attr = getattr(automation, self.method_type() + '_method')
        method_hosts = self.method_hosts_mapper[method_attr]
        method_hosts = [h for h in method_hosts if h != host['name']]
        inventory_hosts = []
        records = []

        host['secret_type'] = self.secret_type
        for account in accounts:
            h = deepcopy(host)
            h['name'] += '_' + account.username
            new_secret = self.get_secret()

            recorder = ChangeSecretRecord(
                account=account, execution=self.execution,
                old_secret=account.secret, new_secret=new_secret,
            )
            records.append(recorder)
            self.name_recorder_mapper[h['name']] = recorder

            private_key_path = None
            if self.secret_type == SecretType.ssh_key:
                private_key_path = self.generate_private_key_path(new_secret, path_dir)
                new_secret = self.generate_public_key(new_secret)

            h['kwargs'] = self.get_kwargs(account, new_secret)
<<<<<<< HEAD

=======
>>>>>>> 64daacce
            h['account'] = {
                'name': account.name,
                'username': account.username,
                'secret_type': account.secret_type,
                'secret': new_secret,
                'private_key_path': private_key_path
            }
            inventory_hosts.append(h)
            method_hosts.append(h['name'])
        self.method_hosts_mapper[method_attr] = method_hosts
        ChangeSecretRecord.objects.bulk_create(records)
        return inventory_hosts

    def on_host_success(self, host, result):
        recorder = self.name_recorder_mapper.get(host)
        if not recorder:
            return
        recorder.status = 'succeed'
        recorder.date_finished = timezone.now()
        recorder.save()

        account = recorder.account
        account.secret = recorder.new_secret
        account.save(update_fields=['secret'])

    def on_host_error(self, host, error, result):
        recorder = self.name_recorder_mapper.get(host)
        if not recorder:
            return
        recorder.status = 'failed'
        recorder.date_finished = timezone.now()
        recorder.error = error
        recorder.save()

    def on_runner_failed(self, runner, e):
        pass<|MERGE_RESOLUTION|>--- conflicted
+++ resolved
@@ -20,20 +20,15 @@
     def __init__(self, *args, **kwargs):
         super().__init__(*args, **kwargs)
         self.method_hosts_mapper = defaultdict(list)
-<<<<<<< HEAD
-        self.secret_type = self.execution.plan_snapshot.get('secret_type')
-        self.secret_strategy = self.execution.plan_snapshot['secret_strategy']
-=======
         self.secret_type = self.execution.snapshot['secret_type']
         self.secret_strategy = self.execution.snapshot['secret_strategy']
->>>>>>> 64daacce
         self._password_generated = None
         self._ssh_key_generated = None
         self.name_recorder_mapper = {}  # 做个映射，方便后面处理
 
     @classmethod
     def method_type(cls):
-        return AutomationTypes.method_id_meta_mapper
+        return AutomationTypes.change_secret
 
     @lazyproperty
     def related_accounts(self):
@@ -111,11 +106,7 @@
         kwargs = {}
         if self.secret_type != SecretType.ssh_key:
             return kwargs
-<<<<<<< HEAD
-        kwargs['strategy'] = self.automation.plan_snapshot['ssh_key_change_strategy']
-=======
         kwargs['strategy'] = self.execution.snapshot['ssh_key_change_strategy']
->>>>>>> 64daacce
         kwargs['exclusive'] = 'yes' if kwargs['strategy'] == SSHKeyStrategy.set else 'no'
 
         if kwargs['strategy'] == SSHKeyStrategy.set_jms:
@@ -132,13 +123,6 @@
         accounts = asset.accounts.all()
         if account:
             accounts = accounts.exclude(id=account.id)
-<<<<<<< HEAD
-        if '*' not in self.automation.accounts:
-            accounts = accounts.filter(
-                username__in=self.automation.accounts, secret_type=self.secret_type
-            )
-=======
->>>>>>> 64daacce
 
         if '*' not in self.execution.snapshot['accounts']:
             accounts = accounts.filter(username__in=self.execution.snapshot['accounts'])
@@ -169,10 +153,6 @@
                 new_secret = self.generate_public_key(new_secret)
 
             h['kwargs'] = self.get_kwargs(account, new_secret)
-<<<<<<< HEAD
-
-=======
->>>>>>> 64daacce
             h['account'] = {
                 'name': account.name,
                 'username': account.username,

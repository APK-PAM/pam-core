- hosts: demo
  gather_facts: no
  tasks:
    - name: Test privileged account
      ansible.builtin.ping:
    #
    #    - name: print variables
    #      debug:
    #        msg: "Username: {{ account.username }}, Secret: {{ account.secret }}, Secret type: {{ secret_type }}"

    - name: Change password
      ansible.builtin.user:
        name: "{{ account.username }}"
        password: "{{ account.secret | password_hash('sha512') }}"
        update_password: always
<<<<<<< HEAD
      when: "{{ secret_type == 'password' }}"
=======
      when: secret_type == "password"
>>>>>>> 64daacce

    - name: create user If it already exists, no operation will be performed
      ansible.builtin.user:
        name: "{{ account.username }}"
<<<<<<< HEAD
      when: "{{ secret_type == 'ssh_key' }}"
=======
      when: secret_type == "ssh_key"
>>>>>>> 64daacce

    - name: remove jumpserver ssh key
      ansible.builtin.lineinfile:
        dest: "{{ kwargs.dest }}"
        regexp: "{{ kwargs.regexp }}"
        state: absent
<<<<<<< HEAD
      when: "{{ secret_type == 'ssh_key' and kwargs.strategy == 'set_jms' }}"
=======
      when: secret_type == "ssh_key" and kwargs.strategy == "set_jms"
>>>>>>> 64daacce

    - name: Change SSH key
      ansible.builtin.authorized_key:
        user: "{{ account.username }}"
        key: "{{ account.secret }}"
        exclusive: "{{ kwargs.exclusive }}"
<<<<<<< HEAD
      when: "{{ secret_type == 'ssh_key' }}"
=======
      when: secret_type == "ssh_key"
>>>>>>> 64daacce

    - name: Refresh connection
      ansible.builtin.meta: reset_connection

    - name: Verify password
      ansible.builtin.ping:
      become: no
      vars:
        ansible_user: "{{ account.username }}"
        ansible_password: "{{ account.secret }}"
        ansible_become: no
<<<<<<< HEAD
      when: "{{ secret_type == 'password' }}"
=======
      when: secret_type == "password"
>>>>>>> 64daacce

    - name: Verify SSH key
      ansible.builtin.ping:
      become: no
      vars:
        ansible_user: "{{ account.username }}"
        ansible_ssh_private_key_file: "{{ account.private_key_path }}"
        ansible_become: no
<<<<<<< HEAD
      when: "{{ secret_type == 'ssh_key' }}"
=======
      when: secret_type == "ssh_key"
>>>>>>> 64daacce
<|MERGE_RESOLUTION|>--- conflicted
+++ resolved
@@ -13,42 +13,26 @@
         name: "{{ account.username }}"
         password: "{{ account.secret | password_hash('sha512') }}"
         update_password: always
-<<<<<<< HEAD
-      when: "{{ secret_type == 'password' }}"
-=======
       when: secret_type == "password"
->>>>>>> 64daacce
 
     - name: create user If it already exists, no operation will be performed
       ansible.builtin.user:
         name: "{{ account.username }}"
-<<<<<<< HEAD
-      when: "{{ secret_type == 'ssh_key' }}"
-=======
       when: secret_type == "ssh_key"
->>>>>>> 64daacce
 
     - name: remove jumpserver ssh key
       ansible.builtin.lineinfile:
         dest: "{{ kwargs.dest }}"
         regexp: "{{ kwargs.regexp }}"
         state: absent
-<<<<<<< HEAD
-      when: "{{ secret_type == 'ssh_key' and kwargs.strategy == 'set_jms' }}"
-=======
       when: secret_type == "ssh_key" and kwargs.strategy == "set_jms"
->>>>>>> 64daacce
 
     - name: Change SSH key
       ansible.builtin.authorized_key:
         user: "{{ account.username }}"
         key: "{{ account.secret }}"
         exclusive: "{{ kwargs.exclusive }}"
-<<<<<<< HEAD
-      when: "{{ secret_type == 'ssh_key' }}"
-=======
       when: secret_type == "ssh_key"
->>>>>>> 64daacce
 
     - name: Refresh connection
       ansible.builtin.meta: reset_connection
@@ -60,11 +44,7 @@
         ansible_user: "{{ account.username }}"
         ansible_password: "{{ account.secret }}"
         ansible_become: no
-<<<<<<< HEAD
-      when: "{{ secret_type == 'password' }}"
-=======
       when: secret_type == "password"
->>>>>>> 64daacce
 
     - name: Verify SSH key
       ansible.builtin.ping:
@@ -73,8 +53,4 @@
         ansible_user: "{{ account.username }}"
         ansible_ssh_private_key_file: "{{ account.private_key_path }}"
         ansible_become: no
-<<<<<<< HEAD
-      when: "{{ secret_type == 'ssh_key' }}"
-=======
-      when: secret_type == "ssh_key"
->>>>>>> 64daacce
+      when: secret_type == "ssh_key"
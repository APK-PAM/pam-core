--- conflicted
+++ resolved
@@ -10,13 +10,9 @@
         login_password: "{{ jms_account.secret }}"
         login_host: "{{ jms_asset.address }}"
         login_port: "{{ jms_asset.port }}"
-<<<<<<< HEAD
         login_database: "{{ jms_asset.spec_info.db_name }}"
-=======
-        login_database: "{{ jms_asset.specific.db_name }}"
-        ssl: "{{ jms_asset.specific.use_ssl }}"
-        ssl_ca_certs: "{{ jms_asset.specific.ca_cert }}"
-        ssl_certfile: "{{ jms_asset.specific.client_key }}"
+        ssl: "{{ jms_asset.spec_info.use_ssl }}"
+        ssl_ca_certs: "{{ jms_asset.spec_info.ca_cert }}"
+        ssl_certfile: "{{ jms_asset.spec_info.client_key }}"
         connection_options:
-          - tlsAllowInvalidHostnames: "{{ jms_asset.specific.allow_invalid_cert}}"
->>>>>>> be670872
+          - tlsAllowInvalidHostnames: "{{ jms_asset.spec_info.allow_invalid_cert}}"
# -*- coding: utf-8 -*-
#

from django.db.models import F
from django.db.transaction import atomic
from django.utils.translation import ugettext_lazy as _
from rest_framework import serializers

from common.drf.fields import LabeledChoiceField, ObjectRelatedField
from common.drf.serializers import WritableNestedModelSerializer
from orgs.mixins.serializers import BulkOrgResourceSerializerMixin
from ..account import AccountSerializer
from ...const import Category, AllTypes
from ...models import Asset, Node, Platform, Label, Domain, Account, Protocol

__all__ = [
    'AssetSerializer', 'AssetSimpleSerializer', 'MiniAssetSerializer',
    'AssetTaskSerializer', 'AssetsTaskSerializer', 'AssetProtocolsSerializer',
    'AssetDetailSerializer',
]


class AssetProtocolsSerializer(serializers.ModelSerializer):
    class Meta:
        model = Protocol
        fields = ['id', 'name', 'port']


class AssetLabelSerializer(serializers.ModelSerializer):
    class Meta:
        model = Label
        fields = ['id', 'name', 'value']
        extra_kwargs = {
            'name': {'required': False},
            'value': {'required': False}
        }


class AssetPlatformSerializer(serializers.ModelSerializer):
    class Meta:
        model = Platform
        fields = ['id', 'name']
        extra_kwargs = {
            'name': {'required': False}
        }


class AssetAccountSerializer(AccountSerializer):
    add_org_fields = False

    class Meta(AccountSerializer.Meta):
        fields_mini = [
            'id', 'name', 'username', 'privileged',
            'version', 'secret_type',
        ]
        fields_write_only = [
            'secret', 'push_now'
        ]
        fields = fields_mini + fields_write_only


class AssetSerializer(BulkOrgResourceSerializerMixin, WritableNestedModelSerializer):
    category = LabeledChoiceField(choices=Category.choices, read_only=True, label=_('Category'))
    type = LabeledChoiceField(choices=AllTypes.choices(), read_only=True, label=_('Type'))
    domain = ObjectRelatedField(required=False, queryset=Domain.objects, label=_('Domain'), allow_null=True)
    platform = ObjectRelatedField(required=False, queryset=Platform.objects, label=_('Platform'))
    nodes = ObjectRelatedField(many=True, required=False, queryset=Node.objects, label=_('Nodes'))
    labels = AssetLabelSerializer(many=True, required=False, label=_('Labels'))
    protocols = AssetProtocolsSerializer(many=True, required=False, label=_('Protocols'))
<<<<<<< HEAD
    accounts = AssetAccountSerializer(many=True, required=False, label=_('Account'))
    enabled_info = serializers.SerializerMethodField()
=======
>>>>>>> 1cfe8d9c

    class Meta:
        model = Asset
        fields_mini = ['id', 'name', 'address']
        fields_small = fields_mini + ['is_active', 'comment']
        fields_fk = ['domain', 'platform', 'platform']
        fields_m2m = [
            'nodes', 'labels', 'protocols', 'accounts', 'nodes_display',
        ]
        read_only_fields = [
            'category', 'type', 'info',
            'connectivity', 'date_verified',
            'created_by', 'date_created'
        ]
        fields = fields_small + fields_fk + fields_m2m + read_only_fields
        extra_kwargs = {
            'name': {'label': _("Name")},
            'address': {'label': _('Address')},
            'nodes_display': {'label': _('Node path')},
        }

    @classmethod
    def setup_eager_loading(cls, queryset):
        """ Perform necessary eager loading of data. """
        queryset = queryset.prefetch_related('domain', 'platform', 'protocols') \
            .annotate(category=F("platform__category")) \
            .annotate(type=F("platform__type"))
        queryset = queryset.prefetch_related('nodes', 'labels', 'accounts')
        return queryset

    def perform_nodes_display_create(self, instance, nodes_display):
        if not nodes_display:
            return
        nodes_to_set = []
        for full_value in nodes_display:
            if not full_value.startswith('/'):
                full_value = '/' + instance.org.name + '/' + full_value
            node = Node.objects.filter(full_value=full_value).first()
            if node:
                nodes_to_set.append(node)
            else:
                node = Node.create_node_by_full_value(full_value)
            nodes_to_set.append(node)
        instance.nodes.set(nodes_to_set)

    def validate_nodes(self, nodes):
        if nodes:
            return nodes
        request = self.context.get('request')
        if not request:
            return []
        node_id = request.query_params.get('node_id')
        if not node_id:
            return []

    def validate_protocols(self, protocols_data):
        if not protocols_data:
            protocols_data = []
        platform_id = self.initial_data.get('platform')
        if isinstance(platform_id, dict):
            platform_id = platform_id.get('id') or platform_id.get('pk')
        platform = Platform.objects.filter(id=platform_id).first()
        if not platform:
            raise serializers.ValidationError({'platform': _("Platform not exist")})

        protocols_data_map = {p['name']: p for p in protocols_data}
        platform_protocols = platform.protocols.all()
        protocols_default = [p for p in platform_protocols if p.default]
        protocols_required = [p for p in platform_protocols if p.required or p.primary]

        if not protocols_data_map:
            protocols_data_map = {
                p.name: {'name': p.name, 'port': p.port}
                for p in protocols_required + protocols_default
            }

        protocols_not_found = [p.name for p in protocols_required if p.name not in protocols_data_map]
        if protocols_not_found:
            raise serializers.ValidationError({
                'protocols': _("Protocol is required: {}").format(', '.join(protocols_not_found))
            })
        return protocols_data_map.values()

    @atomic
    def create(self, validated_data):
        nodes_display = validated_data.pop('nodes_display', '')
        instance = super().create(validated_data)
        self.perform_nodes_display_create(instance, nodes_display)
        return instance

    @atomic
    def update(self, instance, validated_data):
        nodes_display = validated_data.pop('nodes_display', '')
        instance = super().update(instance, validated_data)
        self.perform_nodes_display_create(instance, nodes_display)
        return instance


class AssetDetailSerializer(AssetSerializer):
    accounts = AssetAccountSerializer(many=True, required=False, label=_('Accounts'))
    enabled_info = serializers.SerializerMethodField()

    class Meta(AssetSerializer.Meta):
        fields = AssetSerializer.Meta.fields + ['accounts', 'enabled_info', 'info', 'specific']

    @staticmethod
    def get_enabled_info(obj):
        platform = obj.platform
        automation = platform.automation
        return {
            'su_enabled': platform.su_enabled,
            'ping_enabled': automation.ping_enabled,
            'domain_enabled': platform.domain_enabled,
            'ansible_enabled': automation.ansible_enabled,
            'protocols_enabled': platform.protocols_enabled,
            'gather_facts_enabled': automation.gather_facts_enabled,
            'change_secret_enabled': automation.change_secret_enabled,
            'verify_account_enabled': automation.verify_account_enabled,
            'gather_accounts_enabled': automation.gather_accounts_enabled,
        }


class MiniAssetSerializer(serializers.ModelSerializer):
    class Meta:
        model = Asset
        fields = AssetSerializer.Meta.fields_mini


class AssetSimpleSerializer(serializers.ModelSerializer):
    class Meta:
        model = Asset
        fields = [
            'id', 'name', 'address', 'port',
            'connectivity', 'date_verified'
        ]


class AssetsTaskSerializer(serializers.Serializer):
    ACTION_CHOICES = (
        ('refresh', 'refresh'),
        ('test', 'test'),
    )
    task = serializers.CharField(read_only=True)
    action = serializers.ChoiceField(choices=ACTION_CHOICES, write_only=True)
    assets = serializers.PrimaryKeyRelatedField(
        queryset=Asset.objects, required=False, allow_empty=True, many=True
    )


class AssetTaskSerializer(AssetsTaskSerializer):
    ACTION_CHOICES = tuple(list(AssetsTaskSerializer.ACTION_CHOICES) + [
        ('push_system_user', 'push_system_user'),
        ('test_system_user', 'test_system_user')
    ])
    action = serializers.ChoiceField(choices=ACTION_CHOICES, write_only=True)
    asset = serializers.PrimaryKeyRelatedField(
        queryset=Asset.objects, required=False, allow_empty=True, many=False
    )
    accounts = serializers.PrimaryKeyRelatedField(
        queryset=Account.objects, required=False, allow_empty=True, many=True
    )<|MERGE_RESOLUTION|>--- conflicted
+++ resolved
@@ -67,11 +67,8 @@
     nodes = ObjectRelatedField(many=True, required=False, queryset=Node.objects, label=_('Nodes'))
     labels = AssetLabelSerializer(many=True, required=False, label=_('Labels'))
     protocols = AssetProtocolsSerializer(many=True, required=False, label=_('Protocols'))
-<<<<<<< HEAD
     accounts = AssetAccountSerializer(many=True, required=False, label=_('Account'))
     enabled_info = serializers.SerializerMethodField()
-=======
->>>>>>> 1cfe8d9c
 
     class Meta:
         model = Asset

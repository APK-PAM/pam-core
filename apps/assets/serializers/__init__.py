--- conflicted
+++ resolved
@@ -11,9 +11,6 @@
 from .gathered_user import *
 from .favorite_asset import *
 from .account import *
-<<<<<<< HEAD
-from .platform import *
-=======
 from .account_history import *
->>>>>>> fd947135
-from .backup import *+from .backup import *
+from .platform import *
--- conflicted
+++ resolved
@@ -3,18 +3,13 @@
 from django.utils import timezone
 from django.utils.translation import ugettext_lazy as _
 from django.conf import settings
-<<<<<<< HEAD
-from django.db import models
-
-from common.db.models import BaseCreateUpdateModel
-=======
 from rest_framework.authtoken.models import Token
 from orgs.mixins.models import OrgModelMixin
 
-from common.db import models
+from django.db import models
 from common.utils import lazyproperty
 from common.utils.timezone import as_current_tz
->>>>>>> fd947135
+from common.db.models import BaseCreateUpdateModel, JMSBaseModel
 
 
 class AccessKey(models.Model):
@@ -63,16 +58,11 @@
         verbose_name = _('SSO token')
 
 
-<<<<<<< HEAD
-class ConnectionToken(BaseCreateUpdateModel):
-    # Todo: 未来可能放到这里，不记录到 redis 了，虽然方便，但是不易于审计
-    # Todo: add connection token 可能要授权给 普通用户, 或者放开就行
-=======
 def date_expired_default():
     return timezone.now() + timedelta(seconds=settings.CONNECTION_TOKEN_EXPIRATION)
 
 
-class ConnectionToken(OrgModelMixin, models.JMSModel):
+class ConnectionToken(OrgModelMixin, JMSBaseModel):
     class Type(models.TextChoices):
         asset = 'asset', _('Asset')
         application = 'application', _('Application')
@@ -109,7 +99,6 @@
     application_display = models.CharField(
         max_length=128, default='', verbose_name=_("Application display")
     )
->>>>>>> fd947135
 
     class Meta:
         ordering = ('-date_expired',)
@@ -261,7 +250,7 @@
             self.system_user.load_app_more_auth(self.application.id, self.user.username, self.user.id)
 
 
-class TempToken(models.JMSModel):
+class TempToken(JMSBaseModel):
     username = models.CharField(max_length=128, verbose_name=_("Username"))
     secret = models.CharField(max_length=64, verbose_name=_("Secret"))
     verified = models.BooleanField(default=False, verbose_name=_("Verified"))

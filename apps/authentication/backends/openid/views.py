--- conflicted
+++ resolved
@@ -26,12 +26,7 @@
 class OpenIDLoginView(RedirectView):
 
     def get_redirect_url(self, *args, **kwargs):
-<<<<<<< HEAD
-        redirect_uri = settings.BASE_SITE_URL + settings.LOGIN_COMPLETE_URL
-=======
-        # Todo: 待优化
         redirect_uri = settings.BASE_SITE_URL + str(settings.LOGIN_COMPLETE_URL)
->>>>>>> 904f6460
         nonce = Nonce(
             redirect_uri=redirect_uri,
             next_path=self.request.GET.get('next')

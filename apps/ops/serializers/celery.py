--- conflicted
+++ resolved
@@ -29,16 +29,11 @@
 
 
 class CeleryTaskSerializer(serializers.ModelSerializer):
-<<<<<<< HEAD
-    exec_cycle = serializers.CharField(read_only=True)
-    next_exec_time = serializers.DateTimeField(format="%Y/%m/%d %H:%M:%S", read_only=True)
     enabled = serializers.BooleanField(required=False)
-=======
     exec_cycle = serializers.CharField(read_only=True, label=_('Execution cycle'))
     next_exec_time = serializers.DateTimeField(
         format="%Y/%m/%d %H:%M:%S", read_only=True, label=_('Next execution time')
     )
->>>>>>> fbc4cb90
 
     class Meta:
         model = CeleryTask

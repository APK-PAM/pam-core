# ~*~ coding: utf-8 ~*~
import os
import uuid

from django.utils.translation import ugettext_lazy as _

<<<<<<< HEAD
from common.utils import get_logger, get_object_or_none, make_dirs
from common.tasks import send_mail_async
=======
from common.utils import get_logger, get_object_or_none
>>>>>>> 873afd23
from orgs.utils import org_aware_func
from jumpserver.const import PROJECT_DIR

from .models import AdHoc
from .const import DEFAULT_PASSWORD_RULES

logger = get_logger(__file__)

DEFAULT_TASK_OPTIONS = {
    'timeout': 10,
    'forks': 10,
}


def get_task_by_id(task_id):
    return get_object_or_none(Task, id=task_id)


@org_aware_func("hosts")
def update_or_create_ansible_task(
        task_name, hosts, tasks,
        interval=None, crontab=None, is_periodic=False,
        callback=None, pattern='all', options=None,
        run_as_admin=False, run_as=None, system_user=None, become_info=None,
):
    if not hosts or not tasks or not task_name:
        return None, None
    if options is None:
        options = DEFAULT_TASK_OPTIONS
    defaults = {
        'name': task_name,
        'interval': interval,
        'crontab': crontab,
        'is_periodic': is_periodic,
        'callback': callback,
    }

    created = False
    task, ok = Task.objects.update_or_create(
        defaults=defaults, name=task_name
    )
    adhoc = task.get_latest_adhoc()
    new_adhoc = AdHoc(task=task, pattern=pattern,
                      run_as_admin=run_as_admin,
                      run_as=run_as, run_system_user=system_user)
    new_adhoc.tasks = tasks
    new_adhoc.options = options
    new_adhoc.become = become_info

    hosts_same = True
    if adhoc:
        old_hosts = set([str(asset.id) for asset in adhoc.hosts.all()])
        new_hosts = set([str(asset.id) for asset in hosts])
        hosts_same = old_hosts == new_hosts

    if not adhoc or not adhoc.same_with(new_adhoc) or not hosts_same:
        logger.debug(_("Update task content: {}").format(task_name))
        new_adhoc.save()
        new_adhoc.hosts.set(hosts)
        task.latest_adhoc = new_adhoc
        created = True
    return task, created


def get_task_log_path(base_path, task_id, level=2):
    task_id = str(task_id)
    try:
        uuid.UUID(task_id)
    except:
        return os.path.join(PROJECT_DIR, 'data', 'caution.txt')

    rel_path = os.path.join(*task_id[:level], task_id + '.log')
    path = os.path.join(base_path, rel_path)
<<<<<<< HEAD
    make_dirs(os.path.dirname(path), exist_ok=True)
    return path
=======
    os.makedirs(os.path.dirname(path), exist_ok=True)
    return path


def generate_random_password(**kwargs):
    import random
    import string
    length = int(kwargs.get('length', DEFAULT_PASSWORD_RULES['length']))
    symbol_set = kwargs.get('symbol_set')
    if symbol_set is None:
        symbol_set = DEFAULT_PASSWORD_RULES['symbol_set']
    chars = string.ascii_letters + string.digits + symbol_set
    password = ''.join([random.choice(chars) for _ in range(length)])
    return password
>>>>>>> 873afd23
<|MERGE_RESOLUTION|>--- conflicted
+++ resolved
@@ -4,16 +4,11 @@
 
 from django.utils.translation import ugettext_lazy as _
 
-<<<<<<< HEAD
-from common.utils import get_logger, get_object_or_none, make_dirs
-from common.tasks import send_mail_async
-=======
 from common.utils import get_logger, get_object_or_none
->>>>>>> 873afd23
 from orgs.utils import org_aware_func
 from jumpserver.const import PROJECT_DIR
 
-from .models import AdHoc
+from .models import AdHoc, CeleryTask
 from .const import DEFAULT_PASSWORD_RULES
 
 logger = get_logger(__file__)
@@ -83,11 +78,7 @@
 
     rel_path = os.path.join(*task_id[:level], task_id + '.log')
     path = os.path.join(base_path, rel_path)
-<<<<<<< HEAD
     make_dirs(os.path.dirname(path), exist_ok=True)
-    return path
-=======
-    os.makedirs(os.path.dirname(path), exist_ok=True)
     return path
 
 
@@ -100,5 +91,4 @@
         symbol_set = DEFAULT_PASSWORD_RULES['symbol_set']
     chars = string.ascii_letters + string.digits + symbol_set
     password = ''.join([random.choice(chars) for _ in range(length)])
-    return password
->>>>>>> 873afd23
+    return password
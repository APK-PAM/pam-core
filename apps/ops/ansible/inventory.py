--- conflicted
+++ resolved
@@ -9,16 +9,9 @@
 
 
 class JMSInventory:
-<<<<<<< HEAD
     def __init__(self, assets, account_policy='smart',
                  account_prefer='root,administrator',
                  host_callback=None):
-=======
-    def __init__(
-            self, assets=None, account_policy='smart',
-            account_prefer='root,administrator', host_callback=None
-    ):
->>>>>>> 121ba1df
         """
         :param assets:
         :param account_prefer: account username name if not set use account_policy

--- conflicted
+++ resolved
@@ -10,16 +10,12 @@
         login_password: "{{ jms_account.secret }}"
         login_host: "{{ jms_asset.address }}"
         login_port: "{{ jms_asset.port }}"
-<<<<<<< HEAD
         login_database: "{{ jms_asset.spec_info.db_name }}"
-=======
-        login_database: "{{ jms_asset.specific.db_name }}"
-        ssl: "{{ jms_asset.specific.use_ssl }}"
-        ssl_ca_certs: "{{ jms_asset.specific.ca_cert }}"
-        ssl_certfile: "{{ jms_asset.specific.client_key }}"
+        ssl: "{{ jms_asset.spec_info.use_ssl }}"
+        ssl_ca_certs: "{{ jms_asset.spec_info.ca_cert }}"
+        ssl_certfile: "{{ jms_asset.spec_info.client_key }}"
         connection_options:
-          - tlsAllowInvalidHostnames: "{{ jms_asset.specific.allow_invalid_cert}}"
->>>>>>> be670872
+          - tlsAllowInvalidHostnames: "{{ jms_asset.spec_info.allow_invalid_cert}}"
       register: db_info
 
     - name: Display MongoDB version
@@ -33,18 +29,13 @@
         login_password: "{{ jms_account.secret }}"
         login_host: "{{ jms_asset.address }}"
         login_port: "{{ jms_asset.port }}"
-<<<<<<< HEAD
         login_database: "{{ jms_asset.spec_info.db_name }}"
+        ssl: "{{ jms_asset.spec_info.use_ssl }}"
+        ssl_ca_certs: "{{ jms_asset.spec_info.ca_cert }}"
+        ssl_certfile: "{{ jms_asset.spec_info.client_key }}"
+        connection_options:
+          - tlsAllowInvalidHostnames: "{{ jms_asset.spec_info.allow_invalid_cert}}"
         db: "{{ jms_asset.spec_info.db_name }}"
-=======
-        login_database: "{{ jms_asset.specific.db_name }}"
-        ssl: "{{ jms_asset.specific.use_ssl }}"
-        ssl_ca_certs: "{{ jms_asset.specific.ca_cert }}"
-        ssl_certfile: "{{ jms_asset.specific.client_key }}"
-        connection_options:
-          - tlsAllowInvalidHostnames: "{{ jms_asset.specific.allow_invalid_cert}}"
-        db: "{{ jms_asset.specific.db_name }}"
->>>>>>> be670872
         name: "{{ account.username }}"
         password: "{{ account.secret }}"
       when: db_info is succeeded
@@ -56,16 +47,12 @@
         login_password: "{{ account.secret }}"
         login_host: "{{ jms_asset.address }}"
         login_port: "{{ jms_asset.port }}"
-<<<<<<< HEAD
         login_database: "{{ jms_asset.spec_info.db_name }}"
-=======
-        login_database: "{{ jms_asset.specific.db_name }}"
-        ssl: "{{ jms_asset.specific.use_ssl }}"
-        ssl_ca_certs: "{{ jms_asset.specific.ca_cert }}"
-        ssl_certfile: "{{ jms_asset.specific.client_key }}"
+        ssl: "{{ jms_asset.spec_info.use_ssl }}"
+        ssl_ca_certs: "{{ jms_asset.spec_info.ca_cert }}"
+        ssl_certfile: "{{ jms_asset.spec_info.client_key }}"
         connection_options:
-          - tlsAllowInvalidHostnames: "{{ jms_asset.specific.allow_invalid_cert}}"
->>>>>>> be670872
+          - tlsAllowInvalidHostnames: "{{ jms_asset.spec_info.allow_invalid_cert}}"
       when:
         - db_info is succeeded
         - change_info is succeeded
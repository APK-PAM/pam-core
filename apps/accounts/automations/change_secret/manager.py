--- conflicted
+++ resolved
@@ -87,14 +87,9 @@
 
         accounts = accounts.filter(secret_type=self.secret_type)
         if not accounts:
-<<<<<<< HEAD
-            msg = '没有发现待改密账号: %s 用户名: %s 类型: %s' % (asset.name, account.username, self.secret_type)
-            print(msg)
-=======
             print('没有发现待改密账号: %s 用户名: %s 类型: %s' % (
                 asset.name, self.snapshot_account_usernames, self.secret_type
             ))
->>>>>>> 89c46351
             return []
 
         method_attr = getattr(automation, self.method_type() + '_method')
@@ -105,12 +100,7 @@
         host['secret_type'] = self.secret_type
 
         if asset.type == HostTypes.WINDOWS and self.secret_type == SecretType.SSH_KEY:
-<<<<<<< HEAD
-            msg = f'Windows {asset} does not support ssh key push \n'
-            print(msg)
-=======
-            print(f'Windows {asset} does not support ssh key push')
->>>>>>> 89c46351
+            print(f'Windows {asset} does not support ssh key push \n')
             return inventory_hosts
 
         for account in accounts:

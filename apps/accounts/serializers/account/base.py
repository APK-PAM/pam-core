--- conflicted
+++ resolved
@@ -74,30 +74,16 @@
         model = BaseAccount
         fields_mini = ["id", "name", "username"]
         fields_small = fields_mini + [
-<<<<<<< HEAD
-            'secret_type', 'secret', 'passphrase',
-            'privileged', 'is_active',
-=======
             "secret_type",
             "secret",
             "passphrase",
             "privileged",
             "is_active",
             "spec_info",
->>>>>>> 8bfbebf2
         ]
         fields_other = ["created_by", "date_created", "date_updated", "comment"]
         fields = fields_small + fields_other + ["labels"]
         read_only_fields = [
-<<<<<<< HEAD
-            'date_verified', 'created_by', 'date_created',
-        ]
-        extra_kwargs = {
-            'username': {'help_text': _(
-                "Tip: If no username is required for authentication, fill in `null`, "
-                "If AD account, like `username@domain`"
-            )},
-=======
             "spec_info",
             "date_verified",
             "created_by",
@@ -111,5 +97,4 @@
                     "For AD accounts, use the format username@domain."
                 )
             },
->>>>>>> 8bfbebf2
         }
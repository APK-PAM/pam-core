--- conflicted
+++ resolved
@@ -19,15 +19,11 @@
 from ..filters import UserFilter
 from ..models import User
 from ..notifications import ResetMFAMsg
-<<<<<<< HEAD
-from ..serializers import UserSerializer, MiniUserSerializer, InviteSerializer
-=======
 from ..permissions import UserObjectPermission
 from ..serializers import (
     UserSerializer,
     MiniUserSerializer, InviteSerializer
 )
->>>>>>> 440cd13f
 from ..signals import post_user_create
 
 logger = get_logger(__name__)

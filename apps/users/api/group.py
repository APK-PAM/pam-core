# -*- coding: utf-8 -*-
#

from orgs.mixins.api import OrgBulkModelViewSet
from ..models import UserGroup
from ..serializers import UserGroupSerializer, UserGroupListSerializer

__all__ = ['UserGroupViewSet']


class UserGroupViewSet(OrgBulkModelViewSet):
    model = UserGroup
    filterset_fields = ("name",)
    search_fields = filterset_fields
    serializer_classes = {
        'default': UserGroupSerializer,
        'list': UserGroupListSerializer,
    }
<<<<<<< HEAD
    rbac_perms = (
        ("add_all_users", "users.add_usergroup"),
    )

    @action(methods=['post'], detail=True, url_path='add-all-users')
    def add_all_users(self, request, *args, **kwargs):
        instance = self.get_object()
        users = User.get_org_users().exclude(groups__id=instance.id)
        instance.users.add(*users)
        return Response(status=status.HTTP_200_OK)
=======
    ordering = ('name',)
>>>>>>> fbc4cb90
<|MERGE_RESOLUTION|>--- conflicted
+++ resolved
@@ -1,8 +1,12 @@
 # -*- coding: utf-8 -*-
 #
 
+from rest_framework import status
+from rest_framework.decorators import action
+from rest_framework.response import Response
+
 from orgs.mixins.api import OrgBulkModelViewSet
-from ..models import UserGroup
+from ..models import UserGroup, User
 from ..serializers import UserGroupSerializer, UserGroupListSerializer
 
 __all__ = ['UserGroupViewSet']
@@ -16,7 +20,6 @@
         'default': UserGroupSerializer,
         'list': UserGroupListSerializer,
     }
-<<<<<<< HEAD
     rbac_perms = (
         ("add_all_users", "users.add_usergroup"),
     )
@@ -26,7 +29,4 @@
         instance = self.get_object()
         users = User.get_org_users().exclude(groups__id=instance.id)
         instance.users.add(*users)
-        return Response(status=status.HTTP_200_OK)
-=======
-    ordering = ('name',)
->>>>>>> fbc4cb90
+        return Response(status=status.HTTP_200_OK)
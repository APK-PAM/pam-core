# -*- coding: utf-8 -*-
#

from functools import partial

from django.conf import settings
from django.utils.translation import gettext_lazy as _
from rest_framework import serializers

from common.serializers import ResourceLabelsMixin, CommonBulkModelSerializer
from common.serializers.fields import (
    EncryptedField, ObjectRelatedField, LabeledChoiceField, PhoneField
)
from common.utils import pretty_string, get_logger
from common.validators import PhoneValidator
from orgs.utils import current_org
from rbac.builtin import BuiltinRole
from rbac.models import OrgRoleBinding, SystemRoleBinding, Role
from rbac.permissions import RBACPermission
from ..const import PasswordStrategy
from ..models import User

__all__ = [
    "UserSerializer",
    "MiniUserSerializer",
    "InviteSerializer",
    "ServiceAccountSerializer",
    "UserRetrieveSerializer",
]

logger = get_logger(__file__)


def default_system_roles():
    return [BuiltinRole.system_user.get_role()]


def default_org_roles():
    return [BuiltinRole.org_user.get_role()]


class RolesSerializerMixin(serializers.Serializer):
    system_roles = ObjectRelatedField(
        queryset=Role.system_roles, attrs=('id', 'display_name'),
        label=_("System roles"), many=True, default=default_system_roles
    )
    org_roles = ObjectRelatedField(
        queryset=Role.org_roles, attrs=('id', 'display_name', 'name'),
        label=_("Org roles"), many=True, required=False,
        default=default_org_roles
    )
    orgs_roles = serializers.JSONField(read_only=True, label=_("Organizations and roles"))

    def pop_roles_if_need(self, fields):
        request = self.context.get("request")
        view = self.context.get("view")

        if not all([request, view, hasattr(view, "action")]):
            return fields
        if request.user.is_anonymous:
            return fields

        model_cls_field_mapper = {
            SystemRoleBinding: ["system_roles"],
            OrgRoleBinding: ["org_roles", "orgs_roles"],
        }

        update_actions = ("partial_bulk_update", "bulk_update", "partial_update", "update")
        action = view.action or "list"
        if action in update_actions:
            action = "create"

        for model_cls, fields_names in model_cls_field_mapper.items():
            perms = RBACPermission.parse_action_model_perms(action, model_cls)
            if request.user.has_perms(perms):
                continue
            # 没有权限就去掉
            for field_name in fields_names:
                fields.pop(field_name, None)
        return fields

    def get_fields(self):
        fields = super().get_fields()
        self.pop_roles_if_need(fields)
        return fields


class UserSerializer(RolesSerializerMixin, ResourceLabelsMixin, CommonBulkModelSerializer):
    password_strategy = LabeledChoiceField(
        choices=PasswordStrategy.choices,
        default=PasswordStrategy.email,
        allow_null=True,
        required=False,
        label=_("Password setting"),
    )
    mfa_enabled = serializers.BooleanField(read_only=True, label=_("MFA enabled"))
    mfa_force_enabled = serializers.BooleanField(
        read_only=True, label=_("MFA force enabled")
    )
    login_blocked = serializers.BooleanField(read_only=True, label=_("Login blocked"))
    is_expired = serializers.BooleanField(read_only=True, label=_("Is expired"))
    is_valid = serializers.BooleanField(read_only=True, label=_("Is valid"))
    is_otp_secret_key_bound = serializers.BooleanField(read_only=True, label=_("Is OTP bound"))
    is_superuser = serializers.BooleanField(read_only=True, label=_("Super Administrator"))
    is_org_admin = serializers.BooleanField(read_only=True, label=_("Organization Administrator"))
    can_public_key_auth = serializers.BooleanField(
        source="can_use_ssh_key_login", label=_("Can public key authentication"),
        read_only=True
    )
    password = EncryptedField(label=_("Password"), required=False, allow_blank=True, allow_null=True, max_length=1024, )
    phone = PhoneField(
        validators=[PhoneValidator()], required=False, allow_blank=True, allow_null=True, label=_("Phone")
    )
    custom_m2m_fields = {
        "system_roles": [BuiltinRole.system_user],
        "org_roles": [BuiltinRole.org_user],
    }

    class Meta:
        model = User
        # mini 是指能识别对象的最小单元
        fields_mini = ["id", "name", "username"]
        # 只能写的字段, 这个虽然无法在框架上生效，但是更多对我们是提醒
        fields_write_only = [
            "password", "public_key",
        ]
        # xpack 包含的字段
        fields_xpack = ["wecom_id", "dingtalk_id", "feishu_id", "lark_id", "slack_id"]
        # small 指的是 不需要计算的直接能从一张表中获取到的数据
        fields_small = fields_mini + fields_write_only + [
<<<<<<< HEAD
            "email", "wechat", "phone", "mfa_level", "source",
            *fields_xpack, "created_by", "updated_by", "comment",  # 通用字段
=======
            "email", "phone", "mfa_level", "source",
            "created_by", "updated_by", "comment",  # 通用字段
>>>>>>> fbc4cb90
        ]
        fields_date = [
            "date_expired", "date_joined", "last_login",
            "date_updated", "date_api_key_last_used",
        ]
        fields_bool = [
            "is_superuser", "is_org_admin",
            "is_service_account", "is_valid",
            "is_expired", "is_active",  # 布尔字段
            "is_otp_secret_key_bound", "can_public_key_auth",
            "mfa_enabled", "need_update_password",
        ]
        # 包含不太常用的字段，可以没有
        fields_verbose = fields_small + fields_date + fields_bool + [
            "mfa_force_enabled", "is_first_login",
            "date_password_last_updated", "avatar_url",
        ]
        # 外键的字段
        fields_fk = []
        # 多对多字段
        fields_m2m = ["groups", "system_roles", "org_roles", "orgs_roles", "labels"]
        # 在serializer 上定义的字段
        fields_custom = ["login_blocked", "password_strategy"]
        fields = fields_verbose + fields_fk + fields_m2m + fields_custom
        fields_unexport = ["avatar_url", "is_service_account"]

        read_only_fields = [
            "date_joined", "last_login", "created_by",
            "is_first_login", *fields_xpack, "date_api_key_last_used",
        ]
        fields_only_root_org = ["orgs_roles"]
        disallow_self_update_fields = ["is_active", "system_roles", "org_roles"]
        extra_kwargs = {
            "password": {
                "write_only": True,
                "required": False,
                "allow_null": True,
                "allow_blank": True,
            },
            "groups": {
                "label": _("Groups"),
            },
            "is_superuser": {
                "label": _("Superuser")
            },
            "public_key": {"write_only": True},
            "is_first_login": {"label": _("Is first login"), "read_only": True},
            "is_active": {"label": _("Is active")},
            "is_valid": {"label": _("Is valid")},
            "is_service_account": {"label": _("Is service account")},
            "is_org_admin": {"label": _("Is org admin")},
            "is_expired": {"label": _("Is expired")},
            "avatar_url": {"label": _("Avatar url")},
            "created_by": {"read_only": True, "allow_blank": True},
            "role": {"default": "User"},
            "is_otp_secret_key_bound": {"label": _("Is OTP bound")},
            'mfa_level': {'label': _("MFA level")},
        }

    def get_fields(self):
        fields = super().get_fields()
        self.pop_fields_if_need(fields)
        return fields

    def pop_fields_if_need(self, fields):
        # pop only root org fields
        if not current_org.is_root():
            for f in self.Meta.fields_only_root_org:
                fields.pop(f, None)

    def validate_password(self, password):
        password_strategy = self.initial_data.get("password_strategy")
        if self.instance is None and password_strategy != PasswordStrategy.custom:
            # 创建用户，使用邮件设置密码
            return
        if self.instance and not password:
            # 更新用户, 未设置密码
            return
        return password

    @staticmethod
    def change_password_to_raw(attrs):
        password = attrs.pop("password", None)
        if password:
            attrs["password_raw"] = password
        return attrs

    @staticmethod
    def clean_auth_fields(attrs):
        for field in ("password", "public_key"):
            value = attrs.get(field)
            if not value:
                attrs.pop(field, None)
        return attrs

    def check_disallow_self_update_fields(self, attrs):
        request = self.context.get("request")
        if not request or not request.user.is_authenticated:
            return attrs
        if not self.instance:
            return attrs
        if request.user.id != self.instance.id:
            return attrs
        disallow_fields = set(list(attrs.keys())) & set(
            self.Meta.disallow_self_update_fields
        )
        if not disallow_fields:
            return attrs
        # 用户自己不能更新自己的一些字段
        logger.debug("Disallow update self fields: %s", disallow_fields)
        for field in disallow_fields:
            attrs.pop(field, None)
        return attrs

    def validate(self, attrs):
        attrs = self.check_disallow_self_update_fields(attrs)
        attrs = self.change_password_to_raw(attrs)
        attrs = self.clean_auth_fields(attrs)
        attrs.pop("password_strategy", None)
        return attrs

    def save_and_set_custom_m2m_fields(self, validated_data, save_handler, created):
        m2m_values = {}
        for f, default_roles in self.custom_m2m_fields.items():
            roles = validated_data.pop(f, None)
            if created and not roles:
                roles = [
                    Role.objects.filter(id=role.id).first() for role in default_roles
                ]
            m2m_values[f] = roles

        instance = save_handler(validated_data)
        for field_name, value in m2m_values.items():
            if value is None:
                continue
            field = getattr(instance, field_name)
            field.set(value)
        return instance

    def update(self, instance, validated_data):
        save_handler = partial(super().update, instance)
        instance = self.save_and_set_custom_m2m_fields(
            validated_data, save_handler, created=False
        )
        return instance

    def create(self, validated_data):
        save_handler = super().create
        instance = self.save_and_set_custom_m2m_fields(
            validated_data, save_handler, created=True
        )
        return instance

    @classmethod
    def setup_eager_loading(cls, queryset):
        queryset = queryset.prefetch_related('groups', 'labels', 'labels__label')
        return queryset


class UserRetrieveSerializer(UserSerializer):
    login_confirm_settings = serializers.PrimaryKeyRelatedField(
        read_only=True, source="login_confirm_setting.reviewers", many=True
    )

    class Meta(UserSerializer.Meta):
        fields = UserSerializer.Meta.fields + ["login_confirm_settings"]


class MiniUserSerializer(serializers.ModelSerializer):
    class Meta:
        model = User
        fields = UserSerializer.Meta.fields_mini


class InviteSerializer(RolesSerializerMixin, serializers.Serializer):
    users = serializers.PrimaryKeyRelatedField(
        queryset=User.get_nature_users(),
        many=True,
        label=_("Users"),
        help_text=_("For security, only a partial of users is displayed. You can search for more"),
    )
    system_roles = None


class ServiceAccountSerializer(serializers.ModelSerializer):
    class Meta:
        model = User
        fields = ["id", "name", "access_key", "comment"]
        read_only_fields = ["access_key"]

    def __init__(self, *args, **kwargs):
        super().__init__(*args, **kwargs)
        from authentication.serializers import AccessKeyCreateSerializer
        self.fields["access_key"] = AccessKeyCreateSerializer(read_only=True)

    def get_username(self):
        return self.initial_data.get("name")

    def get_email(self):
        name = self.initial_data.get("name")
        name_max_length = 128 - len(User.service_account_email_suffix)
        name = pretty_string(name, max_length=name_max_length, ellipsis_str="-")
        return "{}{}".format(name, User.service_account_email_suffix)

    def validate_name(self, name):
        email = self.get_email()
        username = self.get_username()
        if self.instance:
            users = User.objects.exclude(id=self.instance.id)
        else:
            users = User.objects.all()
        if users.filter(email=email) or users.filter(username=username):
            raise serializers.ValidationError(_("name not unique"), code="unique")
        return name

    def create(self, validated_data):
        name = validated_data["name"]
        email = self.get_email()
        comment = validated_data.get("comment", "")
        user, ak = User.create_service_account(name, email, comment)
        return user<|MERGE_RESOLUTION|>--- conflicted
+++ resolved
@@ -128,13 +128,8 @@
         fields_xpack = ["wecom_id", "dingtalk_id", "feishu_id", "lark_id", "slack_id"]
         # small 指的是 不需要计算的直接能从一张表中获取到的数据
         fields_small = fields_mini + fields_write_only + [
-<<<<<<< HEAD
             "email", "wechat", "phone", "mfa_level", "source",
             *fields_xpack, "created_by", "updated_by", "comment",  # 通用字段
-=======
-            "email", "phone", "mfa_level", "source",
-            "created_by", "updated_by", "comment",  # 通用字段
->>>>>>> fbc4cb90
         ]
         fields_date = [
             "date_expired", "date_joined", "last_login",

--- conflicted
+++ resolved
@@ -747,23 +747,6 @@
         return models.Q(id__in=user_id)
 
 
-<<<<<<< HEAD
-class User(AuthMixin, TokenMixin, RoleMixin, MFAMixin, LabeledMixin, JSONFilterMixin, AbstractUser):
-    class Source(models.TextChoices):
-        local = 'local', _('Local')
-        ldap = 'ldap', 'LDAP/AD'
-        openid = 'openid', 'OpenID'
-        radius = 'radius', 'Radius'
-        cas = 'cas', 'CAS'
-        saml2 = 'saml2', 'SAML2'
-        oauth2 = 'oauth2', 'OAuth2'
-        wecom = 'wecom', _('WeCom')
-        dingtalk = 'dingtalk', _('DingTalk')
-        feishu = 'feishu', _('FeiShu')
-        lark = 'lark', _('Lark')
-        slack = 'slack', _('Slack')
-        custom = 'custom', 'Custom'
-=======
 class Source(models.TextChoices):
     local = 'local', _('Local')
     ldap = 'ldap', 'LDAP/AD'
@@ -775,6 +758,7 @@
     wecom = 'wecom', _('WeCom')
     dingtalk = 'dingtalk', _('DingTalk')
     feishu = 'feishu', _('FeiShu')
+    lark = 'lark', _('Lark')
     slack = 'slack', _('Slack')
     custom = 'custom', 'Custom'
 
@@ -783,7 +767,6 @@
     source: str
     _source_choices = []
     Source = Source
->>>>>>> fbc4cb90
 
     SOURCE_BACKEND_MAPPING = {
         Source.local: [

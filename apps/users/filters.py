from django.utils.translation import gettext as _
from django_filters import rest_framework as filters

from common.drf.filters import BaseFilterSet
from common.utils import is_uuid
from rbac.models import Role
from users.models.user import User


class UserFilter(BaseFilterSet):
    system_roles = filters.CharFilter(method='filter_system_roles')
    org_roles = filters.CharFilter(method='filter_org_roles')

    class Meta:
        model = User
        fields = (
            'id', 'username', 'email', 'name', 'source',
            'org_roles', 'system_roles', 'is_active',
        )

    @staticmethod
<<<<<<< HEAD
    def get_role(value):
        from rbac.builtin import BuiltinRole
        roles = BuiltinRole.get_roles()
        for role in roles.values():
            if _(role.name) == value:
                return role
=======
    def filter_system_roles(queryset, name, value):
        queryset = queryset.prefetch_related('role_bindings') \
            .filter(
            role_bindings__role__name=value,
            role_bindings__role__scope='system'
        ).distinct()
        return queryset
>>>>>>> d0bd35d8

        if is_uuid(value):
            return Role.objects.filter(id=value).first()
        else:
            return Role.objects.filter(name=value).first()

    def filter_system_roles(self, queryset, name, value):
        role = self.get_role(value)
        if not role:
            return queryset.none()
        queryset = queryset.prefetch_related('role_bindings') \
<<<<<<< HEAD
            .filter(role_bindings__role_id=role.id) \
            .distinct()
        return queryset

    def filter_org_roles(self, queryset, name, value):
        role = self.get_role(value)
        if not role:
            return queryset.none()
        queryset = queryset.prefetch_related('role_bindings') \
            .filter(role_bindings__role_id=role.id) \
            .distinct()
=======
            .filter(
            role_bindings__role__name=value,
            role_bindings__role__scope='org'
        ).distinct()
>>>>>>> d0bd35d8
        return queryset<|MERGE_RESOLUTION|>--- conflicted
+++ resolved
@@ -19,22 +19,12 @@
         )
 
     @staticmethod
-<<<<<<< HEAD
     def get_role(value):
         from rbac.builtin import BuiltinRole
         roles = BuiltinRole.get_roles()
         for role in roles.values():
             if _(role.name) == value:
                 return role
-=======
-    def filter_system_roles(queryset, name, value):
-        queryset = queryset.prefetch_related('role_bindings') \
-            .filter(
-            role_bindings__role__name=value,
-            role_bindings__role__scope='system'
-        ).distinct()
-        return queryset
->>>>>>> d0bd35d8
 
         if is_uuid(value):
             return Role.objects.filter(id=value).first()
@@ -46,8 +36,7 @@
         if not role:
             return queryset.none()
         queryset = queryset.prefetch_related('role_bindings') \
-<<<<<<< HEAD
-            .filter(role_bindings__role_id=role.id) \
+            .filter(role_bindings__role_id=role.id, role_bindings__role__scope='system') \
             .distinct()
         return queryset
 
@@ -56,12 +45,6 @@
         if not role:
             return queryset.none()
         queryset = queryset.prefetch_related('role_bindings') \
-            .filter(role_bindings__role_id=role.id) \
+            .filter(role_bindings__role_id=role.id, role_bindings__role__scope='org') \
             .distinct()
-=======
-            .filter(
-            role_bindings__role__name=value,
-            role_bindings__role__scope='org'
-        ).distinct()
->>>>>>> d0bd35d8
         return queryset
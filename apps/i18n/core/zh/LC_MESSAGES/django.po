--- conflicted
+++ resolved
@@ -2114,13 +2114,8 @@
 msgid "Charset"
 msgstr "编码"
 
-<<<<<<< HEAD
 #: assets/models/platform.py:105 assets/serializers/platform.py:191
 msgid "Gateway enabled"
-=======
-#: assets/models/platform.py:104 assets/serializers/platform.py:198
-msgid "Domain enabled"
->>>>>>> a029cc8e
 msgstr "启用网域"
 
 #: assets/models/platform.py:106 assets/serializers/platform.py:191
@@ -2359,13 +2354,8 @@
 "root"
 msgstr ""
 
-<<<<<<< HEAD
 #: assets/serializers/platform.py:192
 msgid "Assets can be connected using a zone gateway"
-=======
-#: assets/serializers/platform.py:199
-msgid "Assets can be connected using a domain gateway"
->>>>>>> a029cc8e
 msgstr ""
 
 #: assets/serializers/platform.py:201

--- conflicted
+++ resolved
@@ -75,11 +75,7 @@
         required=False, label=_('Chat AI')
     )
     GPT_BASE_URL = serializers.CharField(
-<<<<<<< HEAD
         allow_blank=True, required=False, label=_('Base Url')
-=======
-        max_length=256, allow_blank=True, required=False, label=_('Base URL')
->>>>>>> fbc4cb90
     )
     GPT_API_KEY = EncryptedField(
         allow_blank=True, required=False, label=_('API Key'),
@@ -112,12 +108,8 @@
 class TicketSettingSerializer(serializers.Serializer):
     PREFIX_TITLE = _('Ticket')
 
-<<<<<<< HEAD
     TICKETS_ENABLED = serializers.BooleanField(required=False, default=True, label=_("Enable tickets"))
     TICKETS_DIRECT_APPROVE = serializers.BooleanField(required=False, default=False, label=_("No login approval"))
-=======
-    TICKETS_ENABLED = serializers.BooleanField(required=False, default=True, label=_("Ticket"))
->>>>>>> fbc4cb90
     TICKET_AUTHORIZE_DEFAULT_TIME = serializers.IntegerField(
         min_value=1, max_value=999999, required=False,
         label=_("Default period")

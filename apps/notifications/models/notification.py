--- conflicted
+++ resolved
@@ -1,30 +1,17 @@
 from django.db import models
 from django.utils.translation import ugettext_lazy as _
 
-<<<<<<< HEAD
-from common.db.models import JMSModel, CASCADE_SIGNAL_SKIP
-=======
-from common.db.models import JMSBaseModel
->>>>>>> 873afd23
+from common.db.models import JMSBaseModel, CASCADE_SIGNAL_SKIP
 
 __all__ = ('SystemMsgSubscription', 'UserMsgSubscription')
 
 
-<<<<<<< HEAD
-class UserMsgSubscription(JMSModel):
+class UserMsgSubscription(JMSBaseModel):
     user = models.OneToOneField(
         'users.User', related_name='user_msg_subscription', on_delete=CASCADE_SIGNAL_SKIP,
         verbose_name=_('User')
     )
     receive_backends = models.JSONField(default=list, verbose_name=_('receive backend'))
-
-    class Meta:
-        verbose_name = _('User message')
-=======
-class UserMsgSubscription(JMSBaseModel):
-    user = models.OneToOneField('users.User', related_name='user_msg_subscription', on_delete=models.CASCADE)
-    receive_backends = models.JSONField(default=list)
->>>>>>> 873afd23
 
     def __str__(self):
         return _('{} subscription').format(self.user)

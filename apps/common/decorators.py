--- conflicted
+++ resolved
@@ -67,9 +67,6 @@
         logger.error('delay run error: %s' % e)
 
 
-<<<<<<< HEAD
-executor = ThreadPoolExecutor(20)
-=======
 class LoopThread(threading.Thread):
     def __init__(self, loop, *args, **kwargs):
         super().__init__(*args, **kwargs)
@@ -114,7 +111,6 @@
         func(*args, **kwargs)
     except Exception as e:
         logger.error('delay run error: %s' % e)
->>>>>>> 8b7bccc4
 
 
 def delay_run(ttl=5, key=None):
@@ -146,7 +142,8 @@
             run_func_partial = functools.partial(_run_func_with_org, org, func)
             asyncio.run_coroutine_threadsafe(
                 Debouncer(run_func_partial, check_func_partial, ttl)(*args, **kwargs),
-                loop=loop)
+                loop=loop
+            )
 
         return wrapper
 
@@ -195,11 +192,25 @@
 @merge_delay_run(ttl=5, key=lambda *users: users[0][0])
 def test_merge_delay_run(*users):
     name = ','.join(users)
+    time.sleep(2)
     print("Hello, %s, now is %s" % (name, time.time()))
 
 
+@merge_delay_run(ttl=5, key=lambda *users: users[0][0])
+def test_merge_delay_run(*users):
+    name = ','.join(users)
+    time.sleep(2)
+    print("Hello, %s, now is %s" % (name, time.time()))
+
+
 def do_test():
-    for i in range(10):
+    s = time.time()
+    print("start : %s" % time.time())
+    for i in range(100):
         # test_delay_run('test', year=i)
         test_merge_delay_run('test %s' % i)
-        test_merge_delay_run('best %s' % i)+        test_merge_delay_run('best %s' % i)
+
+    end = time.time()
+    using = end - s
+    print("end : %s, using: %s" % (end, using))
--- conflicted
+++ resolved
@@ -51,7 +51,6 @@
             field_extra_kwargs = extra_kwargs[field_name]
             if "write_only" not in field_extra_kwargs:
                 continue
-<<<<<<< HEAD
             serializer_field.write_only = field_extra_kwargs['write_only']
         self.remove_spec_info_field()
 
@@ -64,9 +63,6 @@
         if _format not in ['csv', 'xlsx']:
             return
         self.fields.pop('spec_info', None)
-=======
-            serializer_field.write_only = field_extra_kwargs["write_only"]
->>>>>>> 8bfbebf2
 
 
 class BulkSerializerMixin(object):

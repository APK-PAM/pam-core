--- conflicted
+++ resolved
@@ -41,12 +41,8 @@
     def __init__(self, write_only=None, **kwargs):
         if write_only is None:
             write_only = True
-<<<<<<< HEAD
-        kwargs['write_only'] = write_only
+        kwargs["write_only"] = write_only
         encrypted_key = kwargs.pop('encrypted_key', None)
-=======
-        kwargs["write_only"] = write_only
->>>>>>> 873afd23
         super().__init__(**kwargs)
         add_encrypted_field_set(encrypted_key or self.label)
 

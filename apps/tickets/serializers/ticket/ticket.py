# -*- coding: utf-8 -*-
#
from rest_framework import serializers
from django.utils.translation import ugettext_lazy as _

<<<<<<< HEAD
from users.models import User
=======
from common.drf.fields import LabeledChoiceField
>>>>>>> 873afd23
from orgs.models import Organization
from orgs.mixins.serializers import OrgResourceModelSerializerMixin
from tickets.models import Ticket, TicketFlow
from tickets.const import TicketType, TicketStatus, TicketState

__all__ = [
    'TicketApplySerializer', 'TicketApproveSerializer', 'TicketSerializer',
]


class TicketSerializer(OrgResourceModelSerializerMixin):
    type = LabeledChoiceField(choices=TicketType.choices, read_only=True, label=_('Type'))
    status = LabeledChoiceField(choices=TicketStatus.choices, read_only=True, label=_('Status'))
    state = LabeledChoiceField(choices=TicketState.choices, read_only=True, label=_("State"))

    class Meta:
        model = Ticket
        fields_mini = ['id', 'title']
        fields_small = fields_mini + ['org_id', 'comment']
        read_only_fields = [
            'serial_num', 'process_map', 'approval_step', 'type', 'state', 'applicant',
            'status', 'date_created', 'date_updated', 'org_name', 'rel_snapshot'
        ]
        fields = fields_small + read_only_fields
        extra_kwargs = {
            'type': {'required': True}
        }

    def __init__(self, *args, **kwargs):
        super().__init__(*args, **kwargs)
        self.set_type_choices()

    def set_type_choices(self):
        tp = self.fields.get('type')
        if not tp:
            return
        choices = tp._choices
        choices.pop(TicketType.general, None)
        tp._choices = choices

    @classmethod
    def setup_eager_loading(cls, queryset):
        queryset = queryset.prefetch_related('ticket_steps')
        return queryset


class TicketApproveSerializer(TicketSerializer):
    class Meta(TicketSerializer.Meta):
        fields = TicketSerializer.Meta.fields
        read_only_fields = fields


class TicketApplySerializer(TicketSerializer):
<<<<<<< HEAD
    org_id = serializers.CharField(
        required=True, max_length=36, allow_blank=True, label=_("Organization")
    )
    applicant = serializers.CharField(required=False, allow_blank=True)

    class Meta:
        model = Ticket
        fields = TicketSerializer.Meta.fields
        extra_kwargs = {
            'type': {'required': True}
        }
=======
    org_id = serializers.CharField(required=True, max_length=36, allow_blank=True, label=_("Organization"))
>>>>>>> 873afd23

    def get_applicant(self, applicant_id):
        current_user = self.context['request'].user
        want_applicant = User.objects.filter(id=applicant_id).first()
        if want_applicant and current_user.has_perm('tickets.add_superticket'):
            applicant = want_applicant
        else:
            applicant = current_user
        return applicant

    @staticmethod
    def validate_org_id(org_id):
        org = Organization.get_instance(org_id)
        if not org:
            error = _('The organization `{}` does not exist'.format(org_id))
            raise serializers.ValidationError(error)
        return org_id

    def validate(self, attrs):
        if self.instance:
            return attrs

        ticket_type = attrs.get('type')
        org_id = attrs.get('org_id')
        flow = TicketFlow.get_org_related_flows(org_id=org_id) \
            .filter(type=ticket_type).first()

        if flow:
            attrs['flow'] = flow
            return attrs
        else:
            error = _('The ticket flow `{}` does not exist'.format(ticket_type))
<<<<<<< HEAD
            raise serializers.ValidationError(error)

        attrs['applicant'] = self.get_applicant(attrs.get('applicant'))
        return attrs
=======
            raise serializers.ValidationError(error)
>>>>>>> 873afd23
<|MERGE_RESOLUTION|>--- conflicted
+++ resolved
@@ -3,11 +3,8 @@
 from rest_framework import serializers
 from django.utils.translation import ugettext_lazy as _
 
-<<<<<<< HEAD
+from common.drf.fields import LabeledChoiceField
 from users.models import User
-=======
-from common.drf.fields import LabeledChoiceField
->>>>>>> 873afd23
 from orgs.models import Organization
 from orgs.mixins.serializers import OrgResourceModelSerializerMixin
 from tickets.models import Ticket, TicketFlow
@@ -61,7 +58,6 @@
 
 
 class TicketApplySerializer(TicketSerializer):
-<<<<<<< HEAD
     org_id = serializers.CharField(
         required=True, max_length=36, allow_blank=True, label=_("Organization")
     )
@@ -73,9 +69,6 @@
         extra_kwargs = {
             'type': {'required': True}
         }
-=======
-    org_id = serializers.CharField(required=True, max_length=36, allow_blank=True, label=_("Organization"))
->>>>>>> 873afd23
 
     def get_applicant(self, applicant_id):
         current_user = self.context['request'].user
@@ -108,11 +101,7 @@
             return attrs
         else:
             error = _('The ticket flow `{}` does not exist'.format(ticket_type))
-<<<<<<< HEAD
             raise serializers.ValidationError(error)
 
         attrs['applicant'] = self.get_applicant(attrs.get('applicant'))
-        return attrs
-=======
-            raise serializers.ValidationError(error)
->>>>>>> 873afd23
+        return attrs
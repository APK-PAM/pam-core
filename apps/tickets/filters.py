<<<<<<< HEAD
from django_filters import rest_framework as filters
from django.db.models.functions import Concat
from django.db.models import Subquery, OuterRef, Value, F, Q
=======
from django.db.models import Subquery, OuterRef
from django_filters import rest_framework as filters
>>>>>>> 873afd23

from common.drf.filters import BaseFilterSet

from tickets.models import (
    Ticket, TicketStep, ApplyAssetTicket,
    ApplyLoginTicket, ApplyLoginAssetTicket, ApplyCommandTicket
)


class TicketFilter(BaseFilterSet):
    assignees__id = filters.UUIDFilter(method='filter_assignees_id')
    relevant_app = filters.CharFilter(method='filter_relevant_app')
    relevant_asset = filters.CharFilter(method='filter_relevant_asset')
    relevant_system_user = filters.CharFilter(method='filter_relevant_system_user')
    relevant_command = filters.CharFilter(method='filter_relevant_command')

    class Meta:
        model = Ticket
        fields = (
            'id', 'title', 'type', 'status', 'state', 'applicant', 'assignees__id'
        )

    def filter_assignees_id(self, queryset, name, value):
        step_qs = TicketStep.objects.filter(
            level=OuterRef("approval_step")
        ).values_list('id', flat=True)
        return queryset.filter(
            ticket_steps__id__in=Subquery(step_qs),
            ticket_steps__ticket_assignees__assignee__id=value
        )

    def filter_relevant_asset(self, queryset, name, value):
        asset_ids = ApplyAssetTicket.objects.annotate(
            asset_str=Concat(
                F('apply_assets__hostname'), Value('('),
                F('apply_assets__ip'), Value(')')
            )
        ).filter(
            asset_str__icontains=value
        ).values_list('id', flat=True)

        login_asset_ids = ApplyLoginAssetTicket.objects.annotate(
            asset_str=Concat(
                F('apply_login_asset__hostname'), Value('('),
                F('apply_login_asset__ip'), Value(')')
            )
        ).filter(
            asset_str__icontains=value
        ).values_list('id', flat=True)

        command_ids = ApplyCommandTicket.objects.filter(
            apply_run_asset__icontains=value
        ).values_list('id', flat=True)

        ticket_ids = list(set(list(asset_ids) + list(login_asset_ids) + list(command_ids)))
        return queryset.filter(id__in=ticket_ids)

    def filter_relevant_app(self, queryset, name, value):
        app_ids = ApplyApplicationTicket.objects.filter(
            apply_applications__name__icontains=value
        ).values_list('id', flat=True)

        command_ids = ApplyCommandTicket.objects.filter(
            apply_run_asset__icontains=value
        ).values_list('id', flat=True)

        ticket_ids = list(set(list(app_ids) + list(command_ids)))
        return queryset.filter(id__in=ticket_ids)

    def filter_relevant_system_user(self, queryset, name, value):
        system_user_query = Q(apply_system_users__name__icontains=value)
        asset_ids = ApplyAssetTicket.objects.filter(
            system_user_query
        ).values_list('id', flat=True)

        app_ids = ApplyApplicationTicket.objects.filter(
            system_user_query
        ).values_list('id', flat=True)

        login_asset_ids = ApplyLoginAssetTicket.objects.filter(
            apply_login_system_user__name__icontains=value
        ).values_list('id', flat=True)

        command_ids = ApplyCommandTicket.objects.filter(
            apply_run_system_user__name__icontains=value
        ).values_list('id', flat=True)
        ticket_ids = list(
            set(list(asset_ids) + list(app_ids) + list(login_asset_ids) + list(command_ids))
        )
        return queryset.filter(id__in=ticket_ids)

    def filter_relevant_command(self, queryset, name, value):
        command_ids = ApplyCommandTicket.objects.filter(
            apply_run_command__icontains=value
        ).values_list('id', flat=True)
        return queryset.filter(id__in=list(command_ids))


class ApplyAssetTicketFilter(BaseFilterSet):
    class Meta:
        model = ApplyAssetTicket
        fields = ('id',)


class ApplyLoginTicketFilter(BaseFilterSet):
    class Meta:
        model = ApplyLoginTicket
        fields = ('id',)


class ApplyLoginAssetTicketFilter(BaseFilterSet):
    class Meta:
        model = ApplyLoginAssetTicket
        fields = ('id',)


class ApplyCommandTicketFilter(BaseFilterSet):
    class Meta:
        model = ApplyCommandTicket
        fields = ('id',)<|MERGE_RESOLUTION|>--- conflicted
+++ resolved
@@ -1,11 +1,6 @@
-<<<<<<< HEAD
+from django.db.models import Subquery, OuterRef,  Value, F, Q
 from django_filters import rest_framework as filters
 from django.db.models.functions import Concat
-from django.db.models import Subquery, OuterRef, Value, F, Q
-=======
-from django.db.models import Subquery, OuterRef
-from django_filters import rest_framework as filters
->>>>>>> 873afd23
 
 from common.drf.filters import BaseFilterSet
 
@@ -40,8 +35,8 @@
     def filter_relevant_asset(self, queryset, name, value):
         asset_ids = ApplyAssetTicket.objects.annotate(
             asset_str=Concat(
-                F('apply_assets__hostname'), Value('('),
-                F('apply_assets__ip'), Value(')')
+                F('apply_assets__name'), Value('('),
+                F('apply_assets__address'), Value(')')
             )
         ).filter(
             asset_str__icontains=value
@@ -49,8 +44,8 @@
 
         login_asset_ids = ApplyLoginAssetTicket.objects.annotate(
             asset_str=Concat(
-                F('apply_login_asset__hostname'), Value('('),
-                F('apply_login_asset__ip'), Value(')')
+                F('apply_login_asset__name'), Value('('),
+                F('apply_login_asset__address'), Value(')')
             )
         ).filter(
             asset_str__icontains=value
@@ -61,40 +56,6 @@
         ).values_list('id', flat=True)
 
         ticket_ids = list(set(list(asset_ids) + list(login_asset_ids) + list(command_ids)))
-        return queryset.filter(id__in=ticket_ids)
-
-    def filter_relevant_app(self, queryset, name, value):
-        app_ids = ApplyApplicationTicket.objects.filter(
-            apply_applications__name__icontains=value
-        ).values_list('id', flat=True)
-
-        command_ids = ApplyCommandTicket.objects.filter(
-            apply_run_asset__icontains=value
-        ).values_list('id', flat=True)
-
-        ticket_ids = list(set(list(app_ids) + list(command_ids)))
-        return queryset.filter(id__in=ticket_ids)
-
-    def filter_relevant_system_user(self, queryset, name, value):
-        system_user_query = Q(apply_system_users__name__icontains=value)
-        asset_ids = ApplyAssetTicket.objects.filter(
-            system_user_query
-        ).values_list('id', flat=True)
-
-        app_ids = ApplyApplicationTicket.objects.filter(
-            system_user_query
-        ).values_list('id', flat=True)
-
-        login_asset_ids = ApplyLoginAssetTicket.objects.filter(
-            apply_login_system_user__name__icontains=value
-        ).values_list('id', flat=True)
-
-        command_ids = ApplyCommandTicket.objects.filter(
-            apply_run_system_user__name__icontains=value
-        ).values_list('id', flat=True)
-        ticket_ids = list(
-            set(list(asset_ids) + list(app_ids) + list(login_asset_ids) + list(command_ids))
-        )
         return queryset.filter(id__in=ticket_ids)
 
     def filter_relevant_command(self, queryset, name, value):

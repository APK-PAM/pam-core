--- conflicted
+++ resolved
@@ -2,12 +2,8 @@
 from rest_framework import serializers
 
 from acls.models.base import ActionChoices
-<<<<<<< HEAD
+from jumpserver.utils import has_valid_xpack_license
 from common.serializers.fields import JSONManyToManyField, ObjectRelatedField, LabeledChoiceField
-=======
-from common.serializers.fields import LabeledChoiceField, ObjectRelatedField
-from jumpserver.utils import has_valid_xpack_license
->>>>>>> 440cd13f
 from orgs.models import Organization
 from users.models import User
 
@@ -56,12 +52,6 @@
     )
 
 
-<<<<<<< HEAD
-class BaseUserAssetAccountACLSerializerMixin(serializers.Serializer):
-    users = JSONManyToManyField(label=_('User'))
-    assets = JSONManyToManyField(label=_('Asset'))
-    accounts = serializers.ListField(label=_('Account'))
-=======
 class ActionAclSerializer(serializers.Serializer):
     action = LabeledChoiceField(
         choices=ActionChoices.choices, default=ActionChoices.reject, label=_("Action")
@@ -82,26 +72,9 @@
 
 
 class BaseUserAssetAccountACLSerializerMixin(ActionAclSerializer, serializers.Serializer):
-    users = ACLUsersSerializer(label=_('User'))
-    assets = ACLAssestsSerializer(label=_('Asset'))
-    accounts = ACLAccountsSerializer(label=_('Account'))
-    users_username_group = serializers.ListField(
-        source='users.username_group', read_only=True, child=serializers.CharField(),
-        label=_('User (username)')
-    )
-    assets_name_group = serializers.ListField(
-        source='assets.name_group', read_only=True, child=serializers.CharField(),
-        label=_('Asset (name)')
-    )
-    assets_address_group = serializers.ListField(
-        source='assets.address_group', read_only=True, child=serializers.CharField(),
-        label=_('Asset (address)')
-    )
-    accounts_username_group = serializers.ListField(
-        source='accounts.username_group', read_only=True, child=serializers.CharField(),
-        label=_('Account (username)')
-    )
->>>>>>> 440cd13f
+    users = JSONManyToManyField(label=_('User'))
+    assets = JSONManyToManyField(label=_('Asset'))
+    accounts = serializers.ListField(label=_('Account'))
     reviewers = ObjectRelatedField(
         queryset=User.objects, many=True, required=False, label=_('Reviewers')
     )

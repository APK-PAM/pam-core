--- conflicted
+++ resolved
@@ -12,11 +12,8 @@
     'BaseACL', 'UserBaseACL', 'UserAssetAccountBaseACL',
 ]
 
-<<<<<<< HEAD
+from orgs.utils import tmp_to_root_org
 from orgs.utils import tmp_to_org
-=======
-from orgs.utils import tmp_to_root_org
->>>>>>> c85df4cf
 
 
 class ActionChoices(models.TextChoices):

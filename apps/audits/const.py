--- conflicted
+++ resolved
@@ -7,46 +7,28 @@
 
 MODELS_NEED_RECORD = (
     # users
-<<<<<<< HEAD
     'User', 'UserGroup',
     # authentication
     'AccessKey', 'TempToken',
-=======
     "User",
     "UserGroup",
->>>>>>> 873afd23
     # acls
     "LoginACL",
     "LoginAssetACL",
     "LoginConfirmSetting",
     # assets
-<<<<<<< HEAD
     'Asset', 'Node', 'AdminUser', 'SystemUser', 'Domain', 'Gateway', 'CommandFilterRule',
     'CommandFilter', 'Platform', 'Label',
     # applications
     'Application',
     # account
     'AuthBook',
-=======
-    "Asset",
-    "Node",
-    "AdminUser",
-    "SystemUser",
-    "Domain",
-    "Gateway",
-    "CommandFilterRule",
-    "CommandFilter",
-    "Platform",
-    "Account",
-    # applications
->>>>>>> 873afd23
     # orgs
     "Organization",
     # settings
     "Setting",
     # perms
-<<<<<<< HEAD
-    'AssetPermission', 'ApplicationPermission',
+    'AssetPermission',
     # notifications
     'SystemMsgSubscription', 'UserMsgSubscription',
     # Terminal
@@ -54,17 +36,8 @@
     # rbac
     'Role', 'SystemRole', 'OrgRole', 'RoleBinding', 'OrgRoleBinding', 'SystemRoleBinding',
     # xpack
-    'License', 'Account', 'SyncInstanceTask', 'ChangeAuthPlan', 'ApplicationChangeAuthPlan',
+    'License', 'Account', 'SyncInstanceTask', 'ChangeAuthPlan',
     'GatherUserTask', 'Interface',
-)
-=======
-    "AssetPermission",
-    # xpack
-    "License",
-    "Account",
-    "SyncInstanceTask",
-    "ChangeAuthPlan",
-    "GatherUserTask",
 )
 
 
@@ -99,5 +72,4 @@
 
 class LoginStatusChoices(IntegerChoices):
     success = True, _("Success")
-    failed = False, _("Failed")
->>>>>>> 873afd23
+    failed = False, _("Failed")
# -*- coding: utf-8 -*-
#
from rest_framework.viewsets import GenericViewSet
from rest_framework.mixins import ListModelMixin

from common.mixins.api import CommonApiMixin
from common.permissions import IsOrgAdminOrAppUser, IsOrgAuditor, IsOrgAdmin
from common.drf.filters import DatetimeRangeFilter, current_user_filter
from common.api import CommonGenericViewSet
from orgs.mixins.api import OrgGenericViewSet
from orgs.utils import current_org
from ops.models import CommandExecution
from .models import FTPLog, UserLoginLog, OperateLog, PasswordChangeLog
from .serializers import FTPLogSerializer, UserLoginLogSerializer, CommandExecutionSerializer
from .serializers import OperateLogSerializer, PasswordChangeLogSerializer
from .filters import CurrentOrgMembersFilter


class FTPLogViewSet(ListModelMixin, OrgGenericViewSet):
    model = FTPLog
    serializer_class = FTPLogSerializer
    permission_classes = (IsOrgAdminOrAppUser | IsOrgAuditor,)
    extra_filter_backends = [DatetimeRangeFilter]
    date_range_filter_fields = [
        ('date_start', ('date_from', 'date_to'))
    ]
    filterset_fields = ['user', 'asset', 'system_user']
    search_fields = ['filename']


class UserLoginLogViewSet(ListModelMixin,
                          CommonGenericViewSet):
    queryset = UserLoginLog.objects.all()
    permission_classes = [IsOrgAdmin | IsOrgAuditor]
    serializer_class = UserLoginLogSerializer
    extra_filter_backends = [DatetimeRangeFilter]
    date_range_filter_fields = [
        ('datetime', ('date_from', 'date_to'))
    ]
    filter_fields = ['username', 'ip', 'city', 'type', 'status', 'mfa']
    search_fields =['username', 'ip', 'city']

    @staticmethod
    def get_org_members():
        users = current_org.get_org_members().values_list('username', flat=True)
        return users

    def get_queryset(self):
        queryset = super().get_queryset()
        if not current_org.is_default():
            users = self.get_org_members()
            queryset = queryset.filter(username__in=users)
        return queryset


class OperateLogViewSet(ListModelMixin, OrgGenericViewSet):
    model = OperateLog
    serializer_class = OperateLogSerializer
    permission_classes = [IsOrgAdmin | IsOrgAuditor]
    extra_filter_backends = [DatetimeRangeFilter]
    date_range_filter_fields = [
        ('datetime', ('date_from', 'date_to'))
    ]
<<<<<<< HEAD
    filter_fields = ['user', 'action', 'resource_type', 'resource']
    search_fields = ['resource']
    ordering_fields = ['-datetime']
=======
    filterset_fields = ['user', 'action', 'resource_type']
    search_fields = ['filename']
    ordering = ['-datetime']
>>>>>>> b460e4ab


class PasswordChangeLogViewSet(ListModelMixin, CommonGenericViewSet):
    queryset = PasswordChangeLog.objects.all()
    permission_classes = [IsOrgAdmin | IsOrgAuditor]
    serializer_class = PasswordChangeLogSerializer
    extra_filter_backends = [DatetimeRangeFilter]
    date_range_filter_fields = [
        ('datetime', ('date_from', 'date_to'))
    ]
    filterset_fields = ['user']
    ordering = ['-datetime']

    def get_queryset(self):
        users = current_org.get_org_members()
        queryset = super().get_queryset().filter(
            user__in=[user.__str__() for user in users]
        )
        return queryset


class CommandExecutionViewSet(ListModelMixin, OrgGenericViewSet):
    model = CommandExecution
    serializer_class = CommandExecutionSerializer
    permission_classes = [IsOrgAdmin | IsOrgAuditor]
    extra_filter_backends = [DatetimeRangeFilter, current_user_filter(), CurrentOrgMembersFilter]
    date_range_filter_fields = [
        ('date_start', ('date_from', 'date_to'))
    ]
    search_fields = ['command']
    ordering = ['-date_created']<|MERGE_RESOLUTION|>--- conflicted
+++ resolved
@@ -24,7 +24,7 @@
     date_range_filter_fields = [
         ('date_start', ('date_from', 'date_to'))
     ]
-    filterset_fields = ['user', 'asset', 'system_user']
+    filter_fields = ['user', 'asset', 'system_user']
     search_fields = ['filename']
 
 
@@ -61,15 +61,9 @@
     date_range_filter_fields = [
         ('datetime', ('date_from', 'date_to'))
     ]
-<<<<<<< HEAD
     filter_fields = ['user', 'action', 'resource_type', 'resource']
     search_fields = ['resource']
-    ordering_fields = ['-datetime']
-=======
-    filterset_fields = ['user', 'action', 'resource_type']
-    search_fields = ['filename']
     ordering = ['-datetime']
->>>>>>> b460e4ab
 
 
 class PasswordChangeLogViewSet(ListModelMixin, CommonGenericViewSet):

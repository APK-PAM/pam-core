# -*- coding: utf-8 -*-
#
<<<<<<< HEAD
import uuid

from django.db.models.signals import (
    post_save, m2m_changed, pre_delete, pre_save
)
from django.dispatch import receiver
=======
>>>>>>> 873afd23
from django.conf import settings
from django.db import transaction
from django.dispatch import receiver
from django.utils import timezone, translation
from django.utils.functional import LazyObject
from django.contrib.auth import BACKEND_SESSION_KEY
from django.utils.translation import ugettext_lazy as _
from django.db.models.signals import post_save, m2m_changed, pre_delete
from rest_framework.request import Request
from rest_framework.renderers import JSONRenderer

<<<<<<< HEAD
from users.models import User
from assets.models import Asset, SystemUser, CommandFilter
from terminal.models import Session, Command
from perms.models import AssetPermission, ApplicationPermission
from rbac.models import Role

from audits.utils import model_to_dict_for_operate_log as model_to_dict
from audits.handler import (
    get_instance_current_with_cache_diff, cache_instance_before_data,
    create_or_update_operate_log, get_instance_dict_from_cache
)
from authentication.signals import post_auth_failed, post_auth_success
from authentication.utils import check_different_city_login_if_need
from jumpserver.utils import current_request
from users.signals import post_user_change_password
from .utils import write_login_log
from . import models, serializers
from .models import OperateLog
from .const import MODELS_NEED_RECORD
from terminal.backends.command.serializers import SessionCommandSerializer
from terminal.serializers import SessionSerializer
from common.const.signals import POST_ADD, POST_REMOVE, POST_CLEAR, SKIP_SIGNAL
=======
from orgs.utils import current_org
from perms.models import AssetPermission
from users.models import User
from users.signals import post_user_change_password
from assets.models import Asset
from jumpserver.utils import current_request
from authentication.signals import post_auth_failed, post_auth_success
from authentication.utils import check_different_city_login_if_need
from terminal.models import Session, Command
from terminal.serializers import SessionSerializer
from terminal.backends.command.serializers import SessionCommandSerializer
from common.const.signals import POST_ADD, POST_REMOVE, POST_CLEAR
>>>>>>> 873afd23
from common.utils import get_request_ip, get_logger, get_syslogger
from common.utils.encode import data_to_json
from . import models, serializers
from .const import ActionChoices
from .utils import write_login_log, create_operate_log



logger = get_logger(__name__)
sys_logger = get_syslogger(__name__)
json_render = JSONRenderer()


class AuthBackendLabelMapping(LazyObject):
    @staticmethod
    def get_login_backends():
        backend_label_mapping = {}
        for source, backends in User.SOURCE_BACKEND_MAPPING.items():
            for backend in backends:
                backend_label_mapping[backend] = source.label
        backend_label_mapping[settings.AUTH_BACKEND_PUBKEY] = _("SSH Key")
        backend_label_mapping[settings.AUTH_BACKEND_MODEL] = _("Password")
        backend_label_mapping[settings.AUTH_BACKEND_SSO] = _("SSO")
        backend_label_mapping[settings.AUTH_BACKEND_AUTH_TOKEN] = _("Auth Token")
        backend_label_mapping[settings.AUTH_BACKEND_WECOM] = _("WeCom")
        backend_label_mapping[settings.AUTH_BACKEND_FEISHU] = _("FeiShu")
        backend_label_mapping[settings.AUTH_BACKEND_DINGTALK] = _("DingTalk")
        backend_label_mapping[settings.AUTH_BACKEND_TEMP_TOKEN] = _("Temporary token")
        return backend_label_mapping

    def _setup(self):
        self._wrapped = self.get_login_backends()


AUTH_BACKEND_LABEL_MAPPING = AuthBackendLabelMapping()

<<<<<<< HEAD
M2M_ACTION = {
    POST_ADD: OperateLog.ACTION_CREATE,
    POST_REMOVE: OperateLog.ACTION_DELETE,
    POST_CLEAR: OperateLog.ACTION_DELETE,
=======

M2M_NEED_RECORD = {
    User.groups.through.__name__: (
        _("User and Group"),
        _("{User} JOINED {UserGroup}"),
        _("{User} LEFT {UserGroup}"),
    ),
    Asset.nodes.through.__name__: (
        _("Node and Asset"),
        _("{Node} ADD {Asset}"),
        _("{Node} REMOVE {Asset}"),
    ),
    AssetPermission.users.through.__name__: (
        _("User asset permissions"),
        _("{AssetPermission} ADD {User}"),
        _("{AssetPermission} REMOVE {User}"),
    ),
    AssetPermission.user_groups.through.__name__: (
        _("User group asset permissions"),
        _("{AssetPermission} ADD {UserGroup}"),
        _("{AssetPermission} REMOVE {UserGroup}"),
    ),
    AssetPermission.assets.through.__name__: (
        _("Asset permission"),
        _("{AssetPermission} ADD {Asset}"),
        _("{AssetPermission} REMOVE {Asset}"),
    ),
    AssetPermission.nodes.through.__name__: (
        _("Node permission"),
        _("{AssetPermission} ADD {Node}"),
        _("{AssetPermission} REMOVE {Node}"),
    ),
}

M2M_ACTION_MAPER = {
    POST_ADD: ActionChoices.create,
    POST_REMOVE: ActionChoices.delete,
    POST_CLEAR: ActionChoices.delete,
>>>>>>> 873afd23
}


@receiver(m2m_changed)
def on_m2m_changed(sender, action, instance, model, pk_set, **kwargs):
    if action not in M2M_ACTION_MAPER:
        return
    if not instance:
        return

<<<<<<< HEAD
    resource_type = instance._meta.verbose_name
    current_instance = model_to_dict(instance, include_model_fields=False)

    instance_id = current_instance.get('id')
    log_id, before_instance = get_instance_dict_from_cache(instance_id)

    field_name = str(model._meta.verbose_name)
    objs = model.objects.filter(pk__in=pk_set)
    objs_display = [str(o) for o in objs]
    action = M2M_ACTION[action]
    changed_field = current_instance.get(field_name, [])

    after, before, before_value = None, None, None
    if action == OperateLog.ACTION_CREATE:
        before_value = list(set(changed_field) - set(objs_display))
    elif action == OperateLog.ACTION_DELETE:
        before_value = list(
            set(changed_field).symmetric_difference(set(objs_display))
        )

    if changed_field:
        after = {field_name: changed_field}
    if before_value:
        before = {field_name: before_value}
=======
    sender_name = sender.__name__
    if sender_name in M2M_NEED_RECORD:
        org_id = current_org.id
        remote_addr = get_request_ip(current_request)
        user = str(user)
        resource_type, resource_tmpl_add, resource_tmpl_remove = M2M_NEED_RECORD[
            sender_name
        ]

        action = M2M_ACTION_MAPER[action]
        if action == ActionChoices.create:
            resource_tmpl = resource_tmpl_add
        elif action == ActionChoices.delete:
            resource_tmpl = resource_tmpl_remove
        else:
            return

        to_create = []
        objs = model.objects.filter(pk__in=pk_set)

        if isinstance(instance, Asset):
            instance_name = Asset.__name__
        else:
            instance_name = instance.__class__.__name__
        instance_value = str(instance)
        model_name = model.__name__

        print("Instace name: ", instance_name, instance_value)
        for obj in objs:
            resource = resource_tmpl.format(
                **{instance_name: instance_value, model_name: str(obj)}
            )[
                :128
            ]  # `resource` 字段只有 128 个字符长 😔

            to_create.append(
                models.OperateLog(
                    user=user,
                    action=action,
                    resource_type=resource_type,
                    resource=resource,
                    remote_addr=remote_addr,
                    org_id=org_id,
                )
            )
        models.OperateLog.objects.bulk_create(to_create)
>>>>>>> 873afd23

    if sorted(str(before)) == sorted(str(after)):
        return

<<<<<<< HEAD
    create_or_update_operate_log(
        OperateLog.ACTION_UPDATE, resource_type,
        resource=instance, log_id=log_id, before=before, after=after
    )


def signal_of_operate_log_whether_continue(sender, instance, created, update_fields=None):
    condition = True
    if not instance:
        condition = False
    if instance and getattr(instance, SKIP_SIGNAL, False):
        condition = False
    # 终端模型的 create 事件由系统产生，不记录
    if instance._meta.object_name == 'Terminal' and created:
        condition = False
    # last_login 改变是最后登录日期, 每次登录都会改变
    if instance._meta.object_name == 'User' and \
            update_fields and 'last_login' in update_fields:
        condition = False
    # 不在记录白名单中，跳过
    if sender._meta.object_name not in MODELS_NEED_RECORD:
        condition = False
    return condition


@receiver(pre_save)
def on_object_pre_create_or_update(sender, instance=None, raw=False, using=None, update_fields=None, **kwargs):
    ok = signal_of_operate_log_whether_continue(
        sender, instance, False, update_fields
    )
    if not ok:
        return
    instance_before_data = {'id': instance.id}
    raw_instance = type(instance).objects.filter(pk=instance.id).first()
    if raw_instance:
        instance_before_data = model_to_dict(raw_instance)
    operate_log_id = str(uuid.uuid4())
    instance_before_data['operate_log_id'] = operate_log_id
    setattr(instance, 'operate_log_id', operate_log_id)
    cache_instance_before_data(instance_before_data)


@receiver(post_save)
def on_object_created_or_update(sender, instance=None, created=False, update_fields=None, **kwargs):
    ok = signal_of_operate_log_whether_continue(
        sender, instance, created, update_fields
    )
    if not ok:
=======
@receiver(post_save)
def on_object_created_or_update(
    sender, instance=None, created=False, update_fields=None, **kwargs
):
    # last_login 改变是最后登录日期, 每次登录都会改变
    if (
        instance._meta.object_name == "User"
        and update_fields
        and "last_login" in update_fields
    ):
>>>>>>> 873afd23
        return

    log_id, before, after = None, None, None
    if created:
<<<<<<< HEAD
        action = models.OperateLog.ACTION_CREATE
        after = model_to_dict(instance)
        log_id = getattr(instance, 'operate_log_id', None)
    else:
        action = models.OperateLog.ACTION_UPDATE
        current_instance = model_to_dict(instance)
        log_id, before, after = get_instance_current_with_cache_diff(current_instance)

    resource_type = sender._meta.verbose_name
    create_or_update_operate_log(
        action, resource_type, resource=instance,
        log_id=log_id, before=before, after=after
    )
=======
        action = ActionChoices.create
    else:
        action = ActionChoices.update
    create_operate_log(action, sender, instance)
>>>>>>> 873afd23


@receiver(pre_delete)
def on_object_delete(sender, instance=None, **kwargs):
<<<<<<< HEAD
    ok = signal_of_operate_log_whether_continue(sender, instance, False)
    if not ok:
        return

    resource_type = sender._meta.verbose_name
    create_or_update_operate_log(
        models.OperateLog.ACTION_DELETE, resource_type,
        resource=instance, before=model_to_dict(instance)
    )
=======
    create_operate_log(ActionChoices.delete, sender, instance)
>>>>>>> 873afd23


@receiver(post_user_change_password, sender=User)
def on_user_change_password(sender, user=None, **kwargs):
    if not current_request:
        remote_addr = "127.0.0.1"
        change_by = "System"
    else:
        remote_addr = get_request_ip(current_request)
        if not current_request.user.is_authenticated:
            change_by = str(user)
        else:
            change_by = str(current_request.user)
    with transaction.atomic():
        models.PasswordChangeLog.objects.create(
            user=str(user),
            change_by=change_by,
            remote_addr=remote_addr,
        )


def on_audits_log_create(sender, instance=None, **kwargs):
    if sender == models.UserLoginLog:
        category = "login_log"
        serializer_cls = serializers.UserLoginLogSerializer
    elif sender == models.FTPLog:
        category = "ftp_log"
        serializer_cls = serializers.FTPLogSerializer
    elif sender == models.OperateLog:
        category = "operation_log"
        serializer_cls = serializers.OperateLogSerializer
    elif sender == models.PasswordChangeLog:
        category = "password_change_log"
        serializer_cls = serializers.PasswordChangeLogSerializer
    elif sender == Session:
        category = "host_session_log"
        serializer_cls = SessionSerializer
    elif sender == Command:
        category = "session_command_log"
        serializer_cls = SessionCommandSerializer
    else:
        return

    serializer = serializer_cls(instance)
    data = data_to_json(serializer.data, indent=None)
    msg = "{} - {}".format(category, data)
    sys_logger.info(msg)


def get_login_backend(request):
    backend = request.session.get("auth_backend", "") or request.session.get(
        BACKEND_SESSION_KEY, ""
    )

    backend_label = AUTH_BACKEND_LABEL_MAPPING.get(backend, None)
    if backend_label is None:
        backend_label = ""
    return backend_label


def generate_data(username, request, login_type=None):
    user_agent = request.META.get("HTTP_USER_AGENT", "")
    login_ip = get_request_ip(request) or "0.0.0.0"

    if login_type is None and isinstance(request, Request):
        login_type = request.META.get("HTTP_X_JMS_LOGIN_TYPE", "U")
    if login_type is None:
        login_type = "W"

    with translation.override("en"):
        backend = str(get_login_backend(request))

    data = {
        "username": username,
        "ip": login_ip,
        "type": login_type,
        "user_agent": user_agent[0:254],
        "datetime": timezone.now(),
        "backend": backend,
    }
    return data


@receiver(post_auth_success)
def on_user_auth_success(sender, user, request, login_type=None, **kwargs):
    logger.debug("User login success: {}".format(user.username))
    check_different_city_login_if_need(user, request)
    data = generate_data(user.username, request, login_type=login_type)
    request.session["login_time"] = data["datetime"].strftime("%Y-%m-%d %H:%M:%S")
    data.update({"mfa": int(user.mfa_enabled), "status": True})
    write_login_log(**data)


@receiver(post_auth_failed)
def on_user_auth_failed(sender, username, request, reason="", **kwargs):
    logger.debug("User login failed: {}".format(username))
    data = generate_data(username, request)
    data.update({"reason": reason[:128], "status": False})
    write_login_log(**data)<|MERGE_RESOLUTION|>--- conflicted
+++ resolved
@@ -1,32 +1,20 @@
 # -*- coding: utf-8 -*-
 #
-<<<<<<< HEAD
 import uuid
 
-from django.db.models.signals import (
-    post_save, m2m_changed, pre_delete, pre_save
-)
 from django.dispatch import receiver
-=======
->>>>>>> 873afd23
 from django.conf import settings
 from django.db import transaction
-from django.dispatch import receiver
 from django.utils import timezone, translation
 from django.utils.functional import LazyObject
 from django.contrib.auth import BACKEND_SESSION_KEY
 from django.utils.translation import ugettext_lazy as _
-from django.db.models.signals import post_save, m2m_changed, pre_delete
+from django.db.models.signals import post_save, pre_save, m2m_changed, pre_delete
 from rest_framework.request import Request
 from rest_framework.renderers import JSONRenderer
 
-<<<<<<< HEAD
+
 from users.models import User
-from assets.models import Asset, SystemUser, CommandFilter
-from terminal.models import Session, Command
-from perms.models import AssetPermission, ApplicationPermission
-from rbac.models import Role
-
 from audits.utils import model_to_dict_for_operate_log as model_to_dict
 from audits.handler import (
     get_instance_current_with_cache_diff, cache_instance_before_data,
@@ -34,34 +22,18 @@
 )
 from authentication.signals import post_auth_failed, post_auth_success
 from authentication.utils import check_different_city_login_if_need
+from terminal.models import Session, Command
 from jumpserver.utils import current_request
 from users.signals import post_user_change_password
-from .utils import write_login_log
-from . import models, serializers
 from .models import OperateLog
 from .const import MODELS_NEED_RECORD
-from terminal.backends.command.serializers import SessionCommandSerializer
-from terminal.serializers import SessionSerializer
-from common.const.signals import POST_ADD, POST_REMOVE, POST_CLEAR, SKIP_SIGNAL
-=======
-from orgs.utils import current_org
-from perms.models import AssetPermission
-from users.models import User
-from users.signals import post_user_change_password
-from assets.models import Asset
-from jumpserver.utils import current_request
-from authentication.signals import post_auth_failed, post_auth_success
-from authentication.utils import check_different_city_login_if_need
-from terminal.models import Session, Command
 from terminal.serializers import SessionSerializer
 from terminal.backends.command.serializers import SessionCommandSerializer
-from common.const.signals import POST_ADD, POST_REMOVE, POST_CLEAR
->>>>>>> 873afd23
+from common.const.signals import POST_ADD, POST_REMOVE, POST_CLEAR, SKIP_SIGNAL
 from common.utils import get_request_ip, get_logger, get_syslogger
 from common.utils.encode import data_to_json
 from . import models, serializers
-from .const import ActionChoices
-from .utils import write_login_log, create_operate_log
+from .utils import write_login_log
 
 
 
@@ -93,62 +65,20 @@
 
 AUTH_BACKEND_LABEL_MAPPING = AuthBackendLabelMapping()
 
-<<<<<<< HEAD
 M2M_ACTION = {
     POST_ADD: OperateLog.ACTION_CREATE,
     POST_REMOVE: OperateLog.ACTION_DELETE,
     POST_CLEAR: OperateLog.ACTION_DELETE,
-=======
-
-M2M_NEED_RECORD = {
-    User.groups.through.__name__: (
-        _("User and Group"),
-        _("{User} JOINED {UserGroup}"),
-        _("{User} LEFT {UserGroup}"),
-    ),
-    Asset.nodes.through.__name__: (
-        _("Node and Asset"),
-        _("{Node} ADD {Asset}"),
-        _("{Node} REMOVE {Asset}"),
-    ),
-    AssetPermission.users.through.__name__: (
-        _("User asset permissions"),
-        _("{AssetPermission} ADD {User}"),
-        _("{AssetPermission} REMOVE {User}"),
-    ),
-    AssetPermission.user_groups.through.__name__: (
-        _("User group asset permissions"),
-        _("{AssetPermission} ADD {UserGroup}"),
-        _("{AssetPermission} REMOVE {UserGroup}"),
-    ),
-    AssetPermission.assets.through.__name__: (
-        _("Asset permission"),
-        _("{AssetPermission} ADD {Asset}"),
-        _("{AssetPermission} REMOVE {Asset}"),
-    ),
-    AssetPermission.nodes.through.__name__: (
-        _("Node permission"),
-        _("{AssetPermission} ADD {Node}"),
-        _("{AssetPermission} REMOVE {Node}"),
-    ),
 }
 
-M2M_ACTION_MAPER = {
-    POST_ADD: ActionChoices.create,
-    POST_REMOVE: ActionChoices.delete,
-    POST_CLEAR: ActionChoices.delete,
->>>>>>> 873afd23
-}
-
 
 @receiver(m2m_changed)
-def on_m2m_changed(sender, action, instance, model, pk_set, **kwargs):
-    if action not in M2M_ACTION_MAPER:
+def on_m2m_changed(sender, action, instance, reverse, model, pk_set, **kwargs):
+    if action not in M2M_ACTION:
         return
     if not instance:
         return
 
-<<<<<<< HEAD
     resource_type = instance._meta.verbose_name
     current_instance = model_to_dict(instance, include_model_fields=False)
 
@@ -173,59 +103,10 @@
         after = {field_name: changed_field}
     if before_value:
         before = {field_name: before_value}
-=======
-    sender_name = sender.__name__
-    if sender_name in M2M_NEED_RECORD:
-        org_id = current_org.id
-        remote_addr = get_request_ip(current_request)
-        user = str(user)
-        resource_type, resource_tmpl_add, resource_tmpl_remove = M2M_NEED_RECORD[
-            sender_name
-        ]
-
-        action = M2M_ACTION_MAPER[action]
-        if action == ActionChoices.create:
-            resource_tmpl = resource_tmpl_add
-        elif action == ActionChoices.delete:
-            resource_tmpl = resource_tmpl_remove
-        else:
-            return
-
-        to_create = []
-        objs = model.objects.filter(pk__in=pk_set)
-
-        if isinstance(instance, Asset):
-            instance_name = Asset.__name__
-        else:
-            instance_name = instance.__class__.__name__
-        instance_value = str(instance)
-        model_name = model.__name__
-
-        print("Instace name: ", instance_name, instance_value)
-        for obj in objs:
-            resource = resource_tmpl.format(
-                **{instance_name: instance_value, model_name: str(obj)}
-            )[
-                :128
-            ]  # `resource` 字段只有 128 个字符长 😔
-
-            to_create.append(
-                models.OperateLog(
-                    user=user,
-                    action=action,
-                    resource_type=resource_type,
-                    resource=resource,
-                    remote_addr=remote_addr,
-                    org_id=org_id,
-                )
-            )
-        models.OperateLog.objects.bulk_create(to_create)
->>>>>>> 873afd23
 
     if sorted(str(before)) == sorted(str(after)):
         return
 
-<<<<<<< HEAD
     create_or_update_operate_log(
         OperateLog.ACTION_UPDATE, resource_type,
         resource=instance, log_id=log_id, before=before, after=after
@@ -274,23 +155,10 @@
         sender, instance, created, update_fields
     )
     if not ok:
-=======
-@receiver(post_save)
-def on_object_created_or_update(
-    sender, instance=None, created=False, update_fields=None, **kwargs
-):
-    # last_login 改变是最后登录日期, 每次登录都会改变
-    if (
-        instance._meta.object_name == "User"
-        and update_fields
-        and "last_login" in update_fields
-    ):
->>>>>>> 873afd23
         return
 
     log_id, before, after = None, None, None
     if created:
-<<<<<<< HEAD
         action = models.OperateLog.ACTION_CREATE
         after = model_to_dict(instance)
         log_id = getattr(instance, 'operate_log_id', None)
@@ -304,17 +172,10 @@
         action, resource_type, resource=instance,
         log_id=log_id, before=before, after=after
     )
-=======
-        action = ActionChoices.create
-    else:
-        action = ActionChoices.update
-    create_operate_log(action, sender, instance)
->>>>>>> 873afd23
 
 
 @receiver(pre_delete)
 def on_object_delete(sender, instance=None, **kwargs):
-<<<<<<< HEAD
     ok = signal_of_operate_log_whether_continue(sender, instance, False)
     if not ok:
         return
@@ -324,16 +185,13 @@
         models.OperateLog.ACTION_DELETE, resource_type,
         resource=instance, before=model_to_dict(instance)
     )
-=======
-    create_operate_log(ActionChoices.delete, sender, instance)
->>>>>>> 873afd23
 
 
 @receiver(post_user_change_password, sender=User)
 def on_user_change_password(sender, user=None, **kwargs):
     if not current_request:
-        remote_addr = "127.0.0.1"
-        change_by = "System"
+        remote_addr = '127.0.0.1'
+        change_by = 'System'
     else:
         remote_addr = get_request_ip(current_request)
         if not current_request.user.is_authenticated:
@@ -342,8 +200,7 @@
             change_by = str(current_request.user)
     with transaction.atomic():
         models.PasswordChangeLog.objects.create(
-            user=str(user),
-            change_by=change_by,
+            user=str(user), change_by=change_by,
             remote_addr=remote_addr,
         )
 
@@ -377,52 +234,51 @@
 
 
 def get_login_backend(request):
-    backend = request.session.get("auth_backend", "") or request.session.get(
-        BACKEND_SESSION_KEY, ""
-    )
+    backend = request.session.get('auth_backend', '') or \
+              request.session.get(BACKEND_SESSION_KEY, '')
 
     backend_label = AUTH_BACKEND_LABEL_MAPPING.get(backend, None)
     if backend_label is None:
-        backend_label = ""
+        backend_label = ''
     return backend_label
 
 
 def generate_data(username, request, login_type=None):
-    user_agent = request.META.get("HTTP_USER_AGENT", "")
-    login_ip = get_request_ip(request) or "0.0.0.0"
+    user_agent = request.META.get('HTTP_USER_AGENT', '')
+    login_ip = get_request_ip(request) or '0.0.0.0'
 
     if login_type is None and isinstance(request, Request):
-        login_type = request.META.get("HTTP_X_JMS_LOGIN_TYPE", "U")
+        login_type = request.META.get('HTTP_X_JMS_LOGIN_TYPE', 'U')
     if login_type is None:
-        login_type = "W"
-
-    with translation.override("en"):
+        login_type = 'W'
+
+    with translation.override('en'):
         backend = str(get_login_backend(request))
 
     data = {
-        "username": username,
-        "ip": login_ip,
-        "type": login_type,
-        "user_agent": user_agent[0:254],
-        "datetime": timezone.now(),
-        "backend": backend,
+        'username': username,
+        'ip': login_ip,
+        'type': login_type,
+        'user_agent': user_agent[0:254],
+        'datetime': timezone.now(),
+        'backend': backend,
     }
     return data
 
 
 @receiver(post_auth_success)
 def on_user_auth_success(sender, user, request, login_type=None, **kwargs):
-    logger.debug("User login success: {}".format(user.username))
+    logger.debug('User login success: {}'.format(user.username))
     check_different_city_login_if_need(user, request)
     data = generate_data(user.username, request, login_type=login_type)
-    request.session["login_time"] = data["datetime"].strftime("%Y-%m-%d %H:%M:%S")
-    data.update({"mfa": int(user.mfa_enabled), "status": True})
+    request.session['login_time'] = data['datetime'].strftime("%Y-%m-%d %H:%M:%S")
+    data.update({'mfa': int(user.mfa_enabled), 'status': True})
     write_login_log(**data)
 
 
 @receiver(post_auth_failed)
-def on_user_auth_failed(sender, username, request, reason="", **kwargs):
-    logger.debug("User login failed: {}".format(username))
+def on_user_auth_failed(sender, username, request, reason='', **kwargs):
+    logger.debug('User login failed: {}'.format(username))
     data = generate_data(username, request)
-    data.update({"reason": reason[:128], "status": False})
+    data.update({'reason': reason[:128], 'status': False})
     write_login_log(**data)
--- conflicted
+++ resolved
@@ -316,11 +316,7 @@
     'EMAIL_SUFFIX': 'jumpserver.org',
     'TERMINAL_PASSWORD_AUTH': True,
     'TERMINAL_PUBLIC_KEY_AUTH': True,
-<<<<<<< HEAD
-    'TERMINAL_HEARTBEAT_INTERVAL': 30,
-=======
     'TERMINAL_HEARTBEAT_INTERVAL': 20,
->>>>>>> e7725e69
     'TERMINAL_ASSET_LIST_SORT_BY': 'hostname',
     'TERMINAL_ASSET_LIST_PAGE_SIZE': 'auto',
     'TERMINAL_SESSION_KEEP_DURATION': 9999,

--- conflicted
+++ resolved
@@ -260,11 +260,7 @@
         'VAULT_ENABLED': False,
         'VAULT_HCP_HOST': '',
         'VAULT_HCP_TOKEN': '',
-<<<<<<< HEAD
-        'VAULT_HCP_MOUNT_POINT': 'apkswap',
-=======
         'VAULT_HCP_MOUNT_POINT': 'apkpam',
->>>>>>> f58b87da
 
         'HISTORY_ACCOUNT_CLEAN_LIMIT': 999,
 
@@ -275,15 +271,9 @@
         # Auth LDAP settings
         'AUTH_LDAP': False,
         'AUTH_LDAP_SERVER_URI': 'ldap://localhost:389',
-<<<<<<< HEAD
-        'AUTH_LDAP_BIND_DN': 'cn=admin,dc=apkswap,dc=org',
-        'AUTH_LDAP_BIND_PASSWORD': '',
-        'AUTH_LDAP_SEARCH_OU': 'ou=tech,dc=apkswap,dc=org',
-=======
         'AUTH_LDAP_BIND_DN': 'cn=admin,dc=apkpam,dc=org',
         'AUTH_LDAP_BIND_PASSWORD': '',
         'AUTH_LDAP_SEARCH_OU': 'ou=tech,dc=apkpam,dc=org',
->>>>>>> f58b87da
         'AUTH_LDAP_SEARCH_FILTER': '(cn=%(user)s)',
         'AUTH_LDAP_START_TLS': False,
         'AUTH_LDAP_USER_ATTR_MAP': {"username": "cn", "name": "sn", "email": "mail"},
@@ -301,15 +291,9 @@
         # Auth LDAP HA settings
         'AUTH_LDAP_HA': False,
         'AUTH_LDAP_HA_SERVER_URI': 'ldap://localhost:389',
-<<<<<<< HEAD
-        'AUTH_LDAP_HA_BIND_DN': 'cn=admin,dc=apkswap,dc=org',
-        'AUTH_LDAP_HA_BIND_PASSWORD': '',
-        'AUTH_LDAP_HA_SEARCH_OU': 'ou=tech,dc=apkswap,dc=org',
-=======
         'AUTH_LDAP_HA_BIND_DN': 'cn=admin,dc=apkpam,dc=org',
         'AUTH_LDAP_HA_BIND_PASSWORD': '',
         'AUTH_LDAP_HA_SEARCH_OU': 'ou=tech,dc=apkpam,dc=org',
->>>>>>> f58b87da
         'AUTH_LDAP_HA_SEARCH_FILTER': '(cn=%(user)s)',
         'AUTH_LDAP_HA_START_TLS': False,
         'AUTH_LDAP_HA_USER_ATTR_MAP': {"username": "cn", "name": "sn", "email": "mail"},
@@ -395,13 +379,8 @@
         'SAML2_SP_ADVANCED_SETTINGS': {
             "organization": {
                 "en": {
-<<<<<<< HEAD
-                    "name": "APKSWAP",
-                    "displayname": "APKSWAP",
-=======
                     "name": "APKPAM",
                     "displayname": "APKPAM",
->>>>>>> f58b87da
                     "url": "https://apk-group.net/"
                 }
             },
@@ -438,11 +417,7 @@
 
         'AUTH_PASSKEY': False,
         'FIDO_SERVER_ID': '',
-<<<<<<< HEAD
-        'FIDO_SERVER_NAME': 'APKSWAP',
-=======
         'FIDO_SERVER_NAME': 'APKPAM',
->>>>>>> f58b87da
 
         # 企业微信
         'AUTH_WECOM': False,
@@ -548,11 +523,7 @@
         'EMAIL_CUSTOM_USER_CREATED_BODY': _('Your account has been created successfully'),
 
         'OTP_VALID_WINDOW': 2,
-<<<<<<< HEAD
-        'OTP_ISSUER_NAME': 'APKSWAP',
-=======
         'OTP_ISSUER_NAME': 'APKPAM',
->>>>>>> f58b87da
         'EMAIL_SUFFIX': 'example.com',
 
         # Terminal配置

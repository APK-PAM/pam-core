--- conflicted
+++ resolved
@@ -11,11 +11,7 @@
     ('logo_index', static('img/logo_text_white.png')),
     ('login_image', static('img/login_image.png')),
     ('favicon', static('img/facio.ico')),
-<<<<<<< HEAD
-    ('login_title', _('APK SWAP')),
-=======
     ('login_title', _('APK PAM')),
->>>>>>> f58b87da
     ('theme', 'classic_green'),
     ('theme_info', {}),
     ('footer_content', ''),

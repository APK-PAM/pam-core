# -*- coding: utf-8 -*-
#
import pytz

from datetime import datetime

from common.utils import get_logger
from common.plugins.es import ES


logger = get_logger(__file__)


class CommandStore(ES):
    def __init__(self, config):
<<<<<<< HEAD
=======
        self.doc_type = config.get("DOC_TYPE") or '_doc'
        self.index_prefix = config.get('INDEX') or 'jumpserver'
        self.is_index_by_date = bool(config.get('INDEX_BY_DATE'))
        self.exact_fields = {}
        self.match_fields = {}
        hosts = config.get("HOSTS")
        kwargs = config.get("OTHER", {})

        ignore_verify_certs = kwargs.pop('IGNORE_VERIFY_CERTS', False)
        if ignore_verify_certs:
            kwargs['verify_certs'] = None
        self.es = Elasticsearch(hosts=hosts, max_retries=0, **kwargs)

        self.exact_fields = set()
        self.match_fields = {'input', 'risk_level', 'user', 'asset', 'account'}
        may_exact_fields = {'session', 'org_id'}

        if self.is_new_index_type():
            self.exact_fields.update(may_exact_fields)
            self.doc_type = '_doc'
        else:
            self.match_fields.update(may_exact_fields)

        self.init_index(config)

    def init_index(self, config):
        if self.is_index_by_date:
            date = local_now_date_display()
            self.index = '%s-%s' % (self.index_prefix, date)
            self.query_index = '%s-alias' % self.index_prefix
        else:
            self.index = config.get("INDEX") or 'jumpserver'
            self.query_index = config.get("INDEX") or 'jumpserver'

    def is_new_index_type(self):
        if not self.ping(timeout=3):
            return False

        info = self.es.info()
        version = info['version']['number'].split('.')[0]

        if version == '8':
            raise NotSupportElasticsearch8

        try:
            # 获取索引信息，如果没有定义，直接返回
            data = self.es.indices.get_mapping(self.index)
        except NotFoundError:
            return False

        try:
            if version == '6':
                # 检测索引是不是新的类型 es6
                properties = data[self.index]['mappings']['data']['properties']
            else:
                # 检测索引是不是新的类型 es7 default index type: _doc
                properties = data[self.index]['mappings']['properties']
            if properties['session']['type'] == 'keyword' \
                    and properties['org_id']['type'] == 'keyword':
                return True
        except KeyError:
            return False

    def pre_use_check(self):
        if not self.ping(timeout=3):
            raise InvalidElasticsearch
        self._ensure_index_exists()

    def _ensure_index_exists(self):
>>>>>>> 873afd23
        properties = {
            "session": {
                "type": "keyword"
            },
            "org_id": {
                "type": "keyword"
            },
            "@timestamp": {
                "type": "date"
            },
            "timestamp": {
                "type": "long"
            }
        }
        exact_fields = {}
        match_fields = {'input', 'risk_level', 'user', 'asset', 'system_user'}
        keyword_fields = {'session', 'org_id'}

        super().__init__(config, properties, keyword_fields, exact_fields, match_fields)

    @staticmethod
    def make_data(command):
        data = dict(
            user=command["user"], asset=command["asset"],
            account=command["account"], input=command["input"],
            output=command["output"], risk_level=command["risk_level"],
            session=command["session"], timestamp=command["timestamp"],
            org_id=command["org_id"]
        )
        data["date"] = datetime.fromtimestamp(command['timestamp'], tz=pytz.UTC)
        return data

    @staticmethod
    def handler_time_field(data):
        timestamp__gte = data.get('timestamp__gte')
        timestamp__lte = data.get('timestamp__lte')
        timestamp_range = {}

        if timestamp__gte:
            timestamp_range['gte'] = timestamp__gte
        if timestamp__lte:
            timestamp_range['lte'] = timestamp__lte
        return 'timestamp', timestamp_range<|MERGE_RESOLUTION|>--- conflicted
+++ resolved
@@ -13,78 +13,6 @@
 
 class CommandStore(ES):
     def __init__(self, config):
-<<<<<<< HEAD
-=======
-        self.doc_type = config.get("DOC_TYPE") or '_doc'
-        self.index_prefix = config.get('INDEX') or 'jumpserver'
-        self.is_index_by_date = bool(config.get('INDEX_BY_DATE'))
-        self.exact_fields = {}
-        self.match_fields = {}
-        hosts = config.get("HOSTS")
-        kwargs = config.get("OTHER", {})
-
-        ignore_verify_certs = kwargs.pop('IGNORE_VERIFY_CERTS', False)
-        if ignore_verify_certs:
-            kwargs['verify_certs'] = None
-        self.es = Elasticsearch(hosts=hosts, max_retries=0, **kwargs)
-
-        self.exact_fields = set()
-        self.match_fields = {'input', 'risk_level', 'user', 'asset', 'account'}
-        may_exact_fields = {'session', 'org_id'}
-
-        if self.is_new_index_type():
-            self.exact_fields.update(may_exact_fields)
-            self.doc_type = '_doc'
-        else:
-            self.match_fields.update(may_exact_fields)
-
-        self.init_index(config)
-
-    def init_index(self, config):
-        if self.is_index_by_date:
-            date = local_now_date_display()
-            self.index = '%s-%s' % (self.index_prefix, date)
-            self.query_index = '%s-alias' % self.index_prefix
-        else:
-            self.index = config.get("INDEX") or 'jumpserver'
-            self.query_index = config.get("INDEX") or 'jumpserver'
-
-    def is_new_index_type(self):
-        if not self.ping(timeout=3):
-            return False
-
-        info = self.es.info()
-        version = info['version']['number'].split('.')[0]
-
-        if version == '8':
-            raise NotSupportElasticsearch8
-
-        try:
-            # 获取索引信息，如果没有定义，直接返回
-            data = self.es.indices.get_mapping(self.index)
-        except NotFoundError:
-            return False
-
-        try:
-            if version == '6':
-                # 检测索引是不是新的类型 es6
-                properties = data[self.index]['mappings']['data']['properties']
-            else:
-                # 检测索引是不是新的类型 es7 default index type: _doc
-                properties = data[self.index]['mappings']['properties']
-            if properties['session']['type'] == 'keyword' \
-                    and properties['org_id']['type'] == 'keyword':
-                return True
-        except KeyError:
-            return False
-
-    def pre_use_check(self):
-        if not self.ping(timeout=3):
-            raise InvalidElasticsearch
-        self._ensure_index_exists()
-
-    def _ensure_index_exists(self):
->>>>>>> 873afd23
         properties = {
             "session": {
                 "type": "keyword"

--- conflicted
+++ resolved
@@ -1,51 +1,21 @@
 # -*- coding: utf-8 -*-
 #
-<<<<<<< HEAD
+
 from django.db.models.signals import post_save, post_delete
 from django.db.utils import ProgrammingError
+from django.dispatch import receiver
 
 from common.signals import django_ready
-from django.dispatch import receiver
 from common.utils import get_logger
-from .models import Application
+from orgs.utils import tmp_to_builtin_org
+from assets.models import Asset
 from .utils import db_port_manager, DBPortManager
+from .models import Applet, AppletHost
 
 db_port_manager: DBPortManager
 
 
 logger = get_logger(__file__)
-
-
-@receiver(django_ready)
-def init_db_port_mapper(sender, **kwargs):
-    logger.info('Init db port mapper')
-    try:
-        db_port_manager.init()
-    except (ProgrammingError,) as e:
-        pass
-
-
-@receiver(post_save, sender=Application)
-def on_db_app_created(sender, instance: Application, created, **kwargs):
-    if not instance.category_db:
-        return
-    if not created:
-        return
-    db_port_manager.add(instance)
-
-
-@receiver(post_delete, sender=Application)
-def on_db_app_delete(sender, instance, **kwargs):
-    if not instance.category_db:
-        return
-    db_port_manager.pop(instance)
-=======
-
-from django.db.models.signals import post_save
-from django.dispatch import receiver
-
-from orgs.utils import tmp_to_builtin_org
-from .models import Applet, AppletHost
 
 
 @receiver(post_save, sender=AppletHost)
@@ -64,4 +34,28 @@
         return
     hosts = AppletHost.objects.all()
     instance.hosts.set(hosts)
->>>>>>> 873afd23
+
+
+@receiver(django_ready)
+def init_db_port_mapper(sender, **kwargs):
+    logger.info('Init db port mapper')
+    try:
+        db_port_manager.init()
+    except (ProgrammingError,) as e:
+        pass
+
+
+@receiver(post_save, sender=Asset)
+def on_db_app_created(sender, instance: Asset, created, **kwargs):
+    if not instance.category != 'database':
+        return
+    if not created:
+        return
+    db_port_manager.add(instance)
+
+
+@receiver(post_delete, sender=Asset)
+def on_db_app_delete(sender, instance, **kwargs):
+    if not instance.category != 'database':
+        return
+    db_port_manager.pop(instance)
# -*- coding: utf-8 -*-
#
import itertools
from collections import defaultdict

from django.conf import settings
from django.db.models import TextChoices
from django.utils.translation import gettext_lazy as _

from assets.const import Protocol
from .const import TerminalType


class WebMethod(TextChoices):
    web_gui = 'web_gui', 'Web GUI'
    web_cli = 'web_cli', 'Web CLI'
    web_sftp = 'web_sftp', 'Web SFTP'

    @classmethod
    def get_spec_methods(cls):
        methods = {
            Protocol.sftp: [cls.web_sftp]
        }
        return methods


class NativeClient(TextChoices):
    # Koko
    ssh = 'ssh', 'SSH CLI'
    sftp = 'sftp', 'SFTP CLI'
    putty = 'putty', 'PuTTY'
    xshell = 'xshell', 'Xshell'

    # Magnus
    db_client = 'db_client', _('DB Client')

    # Razor
    mstsc = 'mstsc', 'Remote Desktop'

    @classmethod
    def get_native_clients(cls):
        # native client 关注的是 endpoint 的 protocol,
        # 比如 telnet mysql, koko 都支持，到那时暴露的是 ssh 协议
        clients = {
            Protocol.ssh: {
                'default': [cls.ssh],
                'windows': [cls.putty],
            },
            Protocol.sftp: [cls.sftp],
            Protocol.rdp: [cls.mstsc],
            Protocol.mysql: [cls.db_client],
            Protocol.mariadb: [cls.db_client],
            Protocol.redis: [cls.db_client],
            Protocol.mongodb: [cls.db_client],

            Protocol.oracle: [cls.db_client],
            Protocol.postgresql: [cls.db_client],
        }
        return clients

    @classmethod
    def get_target_protocol(cls, name, os):
        for protocol, clients in cls.get_native_clients().items():
            if isinstance(clients, dict):
                if os == 'all':
                    clients = list(itertools.chain(*clients.values()))
                else:
                    clients = clients.get(os) or clients.get('default')
            if name in clients:
                return protocol
        return None

    @classmethod
    def xpack_methods(cls):
        return [cls.mstsc]

    @classmethod
    def get_methods(cls, os='windows'):
        clients_map = cls.get_native_clients()
        methods = defaultdict(list)
        xpack_protocols = Protocol.xpack_protocols()

        for protocol, _clients in clients_map.items():
            if not settings.XPACK_ENABLED and protocol in xpack_protocols:
                continue
            if isinstance(_clients, dict):
                if os == 'all':
                    _clients = list(itertools.chain(*_clients.values()))
                else:
                    _clients = _clients.get(os, _clients['default'])
            for client in _clients:
                if not settings.XPACK_ENABLED and client in cls.xpack_methods():
                    continue
                methods[protocol].append({
                    'value': client.value,
                    'label': client.label,
                    'type': 'native',
                })
        print("Methods: ", methods)
        return methods

    @classmethod
    def get_launch_command(cls, name, token, endpoint, os='windows'):
        username = f'JMS-{token.id}'
        commands = {
            cls.ssh: f'ssh {username}@{endpoint.host} -p {endpoint.ssh_port}',
            cls.sftp: f'sftp {username}@{endpoint.host} -P {endpoint.ssh_port}',
            cls.putty: f'putty.exe -ssh {username}@{endpoint.host} -P {endpoint.ssh_port}',
            cls.xshell: f'xshell.exe -url ssh://{username}:{token.value}@{endpoint.host}:{endpoint.ssh_port}',
            # 前端自己处理了
            # cls.mysql: 'mysql -h {hostname} -P {port} -u {username} -p',
            # cls.psql: {
            #     'default': 'psql -h {hostname} -p {port} -U {username} -W',
            #     'windows': 'psql /h {hostname} /p {port} /U {username} -W',
            # },
            # cls.sqlplus: 'sqlplus {username}/{password}@{hostname}:{port}',
            # cls.redis: 'redis-cli -h {hostname} -p {port} -a {password}',
        }
        command = commands.get(name)
        if isinstance(command, dict):
            command = command.get(os, command.get('default'))
        return command


class AppletMethod:
    @classmethod
    def get_methods(cls):
        from .models import Applet, AppletHost

        methods = defaultdict(list)
        has_applet_hosts = AppletHost.objects.all().exists()
        applets = Applet.objects.filter(is_active=True)
        for applet in applets:
            for protocol in applet.protocols:
                methods[protocol].append({
                    'value': applet.name,
                    'label': applet.display_name,
                    'type': 'applet',
                    'icon': applet.icon,
                    'disabled': not applet.is_active or not has_applet_hosts,
                })
        return methods


class ConnectMethodUtil:
    _all_methods = {}

    @classmethod
    def components(cls):
        protocols = {
            TerminalType.koko: {
                'web_methods': [WebMethod.web_cli],
                'listen': [Protocol.http, Protocol.ssh],
                'support': [
<<<<<<< HEAD
                    Protocol.ssh, Protocol.sftp, Protocol.telnet,
                    Protocol.mysql, Protocol.postgresql,
                    Protocol.sqlserver, Protocol.mariadb,
=======
                    Protocol.ssh, Protocol.telnet,
>>>>>>> 92ed1894
                    Protocol.redis, Protocol.mongodb,
                    Protocol.k8s, Protocol.clickhouse,
                ],
                'match': 'm2m'
            },
            TerminalType.chen: {
                'web_methods': [WebMethod.web_gui],
                'listen': [Protocol.http],
                'support': [
                    Protocol.mysql, Protocol.postgresql,
                    Protocol.oracle, Protocol.sqlserver,
                    Protocol.mariadb
                ],
                'match': 'm2m'
            },
            TerminalType.lion: {
                'web_methods': [WebMethod.web_gui],
                'listen': [Protocol.http],
                'support': [Protocol.rdp, Protocol.vnc],
                'match': 'm2m'
            },
            TerminalType.magnus: {
                'web_methods': [],
                'listen': [],
                'support': [
                    Protocol.mysql, Protocol.postgresql,
                    Protocol.oracle, Protocol.mariadb,
                    Protocol.redis
                ],
                'match': 'map'
            },
            TerminalType.razor: {
                'web_methods': [],
                'listen': [Protocol.rdp],
                'support': [Protocol.rdp],
                'match': 'map'
            },
            TerminalType.kael: {
                'web_methods': [WebMethod.web_gui],
                'listen': [Protocol.http],
                'support': [Protocol.chatgpt],
                'match': 'm2m'
            }
        }
        return protocols

    @classmethod
    def get_connect_method(cls, name, protocol, os='linux'):
        methods = cls.get_protocols_connect_methods(os)
        protocol_methods = methods.get(protocol, [])
        for method in protocol_methods:
            if method['value'] == name:
                return method
        return None

    @classmethod
    def refresh_methods(cls):
        cls._all_methods = {}

    @classmethod
    def get_filtered_protocols_connect_methods(cls, os):
        methods = dict(cls.get_protocols_connect_methods(os))
        methods = cls._filter_disable_components_connect_methods(methods)
        methods = cls._filter_disable_protocols_connect_methods(methods)
        return methods

    @classmethod
    def get_user_allowed_connect_methods(cls, os, user):
        from acls.models import ConnectMethodACL
        methods = cls.get_filtered_protocols_connect_methods(os)
        acls = ConnectMethodACL.get_user_acls(user)
        disabled_connect_methods = acls.values_list('connect_methods', flat=True)
        disabled_connect_methods = set(itertools.chain.from_iterable(disabled_connect_methods))

        new_queryset = {}
        for protocol, methods in methods.items():
            new_queryset[protocol] = [x for x in methods if x['value'] not in disabled_connect_methods]
        return new_queryset

    @classmethod
    def _filter_disable_components_connect_methods(cls, methods):
        component_setting = {
            'razor': 'TERMINAL_RAZOR_ENABLED',
            'magnus': 'TERMINAL_MAGNUS_ENABLED',
        }
        disabled_component = [comp for comp, attr in component_setting.items() if not getattr(settings, attr)]
        if not disabled_component:
            return methods

        for protocol, ms in methods.items():
            filtered_methods = [m for m in ms if m['component'] not in disabled_component]
            methods[protocol] = filtered_methods
        return methods

    @classmethod
    def _filter_disable_protocols_connect_methods(cls, methods):
        # 过滤一些特殊的协议方式
        if not getattr(settings, 'TERMINAL_KOKO_SSH_ENABLED'):
            protocol = Protocol.ssh
            methods[protocol] = [m for m in methods[protocol] if m['type'] != 'native']
        return methods

    @classmethod
    def get_protocols_connect_methods(cls, os='windows'):
        if cls._all_methods.get('os'):
            return cls._all_methods['os']

        methods = defaultdict(list)
        spec_web_methods = WebMethod.get_spec_methods()
        native_methods = NativeClient.get_methods(os)
        applet_methods = AppletMethod.get_methods()

        for component, component_protocol in cls.components().items():
            support = component_protocol['support']
            component_web_methods = component_protocol.get('web_methods', [])

            for protocol in support:
                # Web 方式
                web_methods = spec_web_methods.get(protocol, None)
                if web_methods is None:
                    web_methods = component_web_methods

                methods[str(protocol)].extend([
                    {
                        'component': component.value,
                        'type': 'web',
                        'endpoint_protocol': 'http',
                        'value': method.value,
                        'label': method.label,
                    }
                    for method in web_methods
                ])

                # 客户端方式
                if component_protocol['match'] == 'map':
                    listen = [protocol]
                else:
                    listen = component_protocol['listen']

                for listen_protocol in listen:
                    # Native method
                    if component == TerminalType.koko and protocol.value not in [Protocol.ssh, Protocol.sftp]:
                        # koko 仅支持 ssh 的 native 方式，其他数据库的 native 方式不提供
                        continue
                    methods[str(protocol)].extend([
                        {
                            'component': component.value,
                            'type': 'native',
                            'endpoint_protocol': listen_protocol,
                            **method
                        }
                        for method in native_methods[listen_protocol]
                    ])

        # 远程应用方式，这个只有 tinker 提供，并且协议可能是自定义的
        for protocol, applet_methods in applet_methods.items():
            for method in applet_methods:
                method['listen'] = 'rdp'
                method['component'] = TerminalType.tinker.value
            methods[protocol].extend(applet_methods)

        cls._all_methods[os] = methods
        return methods<|MERGE_RESOLUTION|>--- conflicted
+++ resolved
@@ -152,13 +152,7 @@
                 'web_methods': [WebMethod.web_cli],
                 'listen': [Protocol.http, Protocol.ssh],
                 'support': [
-<<<<<<< HEAD
                     Protocol.ssh, Protocol.sftp, Protocol.telnet,
-                    Protocol.mysql, Protocol.postgresql,
-                    Protocol.sqlserver, Protocol.mariadb,
-=======
-                    Protocol.ssh, Protocol.telnet,
->>>>>>> 92ed1894
                     Protocol.redis, Protocol.mongodb,
                     Protocol.k8s, Protocol.clickhouse,
                 ],

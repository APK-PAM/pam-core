from __future__ import unicode_literals

import os
import uuid

from django.db import models
from django.utils.translation import ugettext_lazy as _
from django.utils import timezone
from django.conf import settings
from django.core.files.storage import default_storage
from django.core.cache import cache

from assets.models import Asset
<<<<<<< HEAD
from assets.const import Protocol
=======
from applications.models import Application
>>>>>>> fd947135
from users.models import User
from orgs.mixins.models import OrgModelMixin
from django.db.models import TextChoices
from common.utils import get_object_or_none, lazyproperty
from ..backends import get_multi_command_storage


class Session(OrgModelMixin):
    class LOGIN_FROM(TextChoices):
        ST = 'ST', 'SSH Terminal'
        RT = 'RT', 'RDP Terminal'
        WT = 'WT', 'Web Terminal'
        DT = 'DT', 'DB Terminal'

    id = models.UUIDField(default=uuid.uuid4, primary_key=True)
    user = models.CharField(max_length=128, verbose_name=_("User"), db_index=True)
    user_id = models.CharField(blank=True, default='', max_length=36, db_index=True)
    asset = models.CharField(max_length=128, verbose_name=_("Asset"), db_index=True)
    asset_id = models.CharField(blank=True, default='', max_length=36, db_index=True)
    system_user = models.CharField(max_length=128, verbose_name=_("System user"), db_index=True)
    system_user_id = models.CharField(blank=True, default='', max_length=36, db_index=True)
    login_from = models.CharField(max_length=2, choices=LOGIN_FROM.choices, default="ST", verbose_name=_("Login from"))
    remote_addr = models.CharField(max_length=128, verbose_name=_("Remote addr"), blank=True, null=True)
    is_success = models.BooleanField(default=True, db_index=True)
    is_finished = models.BooleanField(default=False, db_index=True)
    has_replay = models.BooleanField(default=False, verbose_name=_("Replay"))
    has_command = models.BooleanField(default=False, verbose_name=_("Command"))
    terminal = models.ForeignKey('terminal.Terminal', null=True, on_delete=models.DO_NOTHING, db_constraint=False)
    protocol = models.CharField(choices=Protocol.choices, default='ssh', max_length=16, db_index=True)
    date_start = models.DateTimeField(verbose_name=_("Date start"), db_index=True, default=timezone.now)
    date_end = models.DateTimeField(verbose_name=_("Date end"), null=True)

    upload_to = 'replay'
    ACTIVE_CACHE_KEY_PREFIX = 'SESSION_ACTIVE_{}'
    SUFFIX_MAP = {1: '.gz', 2: '.replay.gz', 3: '.cast.gz'}
    DEFAULT_SUFFIXES = ['.replay.gz', '.cast.gz', '.gz']

    # Todo: 将来干掉 local_path, 使用 default storage 实现
    def get_all_possible_local_path(self):
        """
        获取所有可能的本地存储录像文件路径
        :return:
        """
        return [self.get_local_storage_path_by_suffix(suffix)
                for suffix in self.SUFFIX_MAP.values()]

    def get_all_possible_relative_path(self):
        """
        获取所有可能的外部存储录像文件路径
        :return:
        """
        return [self.get_relative_path_by_suffix(suffix)
                for suffix in self.SUFFIX_MAP.values()]

    def get_local_storage_path_by_suffix(self, suffix='.cast.gz'):
        """
        local_path: replay/2021-12-08/session_id.cast.gz
        通过后缀名获取本地存储的录像文件路径
        :param suffix: .cast.gz | '.replay.gz' | '.gz'
        :return:
        """
        rel_path = self.get_relative_path_by_suffix(suffix)
        if suffix == '.gz':
            # 兼容 v1 的版本
            return rel_path
        return os.path.join(self.upload_to, rel_path)

    def get_relative_path_by_suffix(self, suffix='.cast.gz'):
        """
        relative_path: 2021-12-08/session_id.cast.gz
        通过后缀名获取外部存储录像文件路径
        :param suffix: .cast.gz | '.replay.gz' | '.gz'
        :return:
        """
        date = self.date_start.strftime('%Y-%m-%d')
        return os.path.join(date, str(self.id) + suffix)

    def get_local_path_by_relative_path(self, rel_path):
        """
        2021-12-08/session_id.cast.gz
        :param rel_path:
        :return: replay/2021-12-08/session_id.cast.gz
        """
        return '{}/{}'.format(self.upload_to, rel_path)

    def get_relative_path_by_local_path(self, local_path):
        return local_path.replace('{}/'.format(self.upload_to), '')

    def find_ok_relative_path_in_storage(self, storage):
        session_paths = self.get_all_possible_relative_path()
        for rel_path in session_paths:
            if storage.exists(rel_path):
                return rel_path

    @property
    def asset_obj(self):
        return Asset.objects.get(id=self.asset_id)

    @property
    def user_obj(self):
        return User.objects.get(id=self.user_id)

    def can_replay(self):
        return self.has_replay

    @property
    def can_join(self):
        if self.is_finished:
            return False
        if self.login_from == self.LOGIN_FROM.RT:
            return False
        if Protocol in [
            Protocol.SSH, Protocol.VNC, Protocol.RDP,
            Protocol.TELNET, Protocol.K8S
        ]:
            return True
        else:
            return False

    @property
    def can_terminate(self):
        if self.is_finished:
            return False
        else:
            return True

    @lazyproperty
    def terminal_display(self):
        display = self.terminal.name if self.terminal else ''
        return display

    def save_replay_to_storage_with_version(self, f, version=2):
        suffix = self.SUFFIX_MAP.get(version, '.cast.gz')
        local_path = self.get_local_storage_path_by_suffix(suffix)
        try:
            name = default_storage.save(local_path, f)
        except OSError as e:
            return None, e

        if settings.SERVER_REPLAY_STORAGE:
            from ..tasks import upload_session_replay_to_external_storage
            upload_session_replay_to_external_storage.delay(str(self.id))
        return name, None

    @classmethod
    def set_sessions_active(cls, session_ids):
        data = {cls.ACTIVE_CACHE_KEY_PREFIX.format(i): i for i in session_ids}
        cache.set_many(data, timeout=5 * 60)

    @classmethod
    def get_active_sessions(cls):
        return cls.objects.filter(is_finished=False)

    def is_active(self):
        key = self.ACTIVE_CACHE_KEY_PREFIX.format(self.id)
        return bool(cache.get(key))

    @property
    def command_amount(self):
        command_store = get_multi_command_storage()
        return command_store.count(session=str(self.id))

    @property
    def login_from_display(self):
        return self.get_login_from_display()

    def get_asset_or_application(self):
        instance = get_object_or_none(Asset, pk=self.asset_id)
        if not instance:
            instance = get_object_or_none(Application, pk=self.asset_id)
        return instance

    def get_target_ip(self):
        instance = self.get_asset_or_application()
        target_ip = instance.get_target_ip() if instance else ''
        return target_ip

    @classmethod
    def generate_fake(cls, count=100, is_finished=True):
        import random
        from orgs.models import Organization
        from users.models import User
        from assets.models import Asset, SystemUser
        from orgs.utils import get_current_org
        from common.utils.random import random_datetime, random_ip

        org = get_current_org()
        if not org or org.is_root():
            Organization.default().change_to()
        i = 0
        users = User.objects.all()[:100]
        assets = Asset.objects.all()[:100]
        system_users = SystemUser.objects.all()[:100]
        while i < count:
            user_random = random.choices(users, k=10)
            assets_random = random.choices(assets, k=10)
            system_users = random.choices(system_users, k=10)

            ziped = zip(user_random, assets_random, system_users)
            sessions = []
            now = timezone.now()
            month_ago = now - timezone.timedelta(days=30)
            for user, asset, system_user in ziped:
                ip = random_ip()
                date_start = random_datetime(month_ago, now)
                date_end = random_datetime(date_start, date_start + timezone.timedelta(hours=2))
                data = dict(
                    user=str(user), user_id=user.id,
                    asset=str(asset), asset_id=asset.id,
                    system_user=str(system_user), system_user_id=system_user.id,
                    remote_addr=ip,
                    date_start=date_start,
                    date_end=date_end,
                    is_finished=is_finished,
                )
                sessions.append(Session(**data))
            cls.objects.bulk_create(sessions)
            i += 10

    class Meta:
        db_table = "terminal_session"
        ordering = ["-date_start"]
        verbose_name = _('Session record')
        permissions = [
            ('monitor_session', _('Can monitor session')),
            ('share_session', _('Can share session')),
            ('terminate_session', _('Can terminate session')),
            ('validate_sessionactionperm', _('Can validate session action perm')),
        ]

    def __str__(self):
        return "{0.id} of {0.user} to {0.asset}".format(self)<|MERGE_RESOLUTION|>--- conflicted
+++ resolved
@@ -11,11 +11,8 @@
 from django.core.cache import cache
 
 from assets.models import Asset
-<<<<<<< HEAD
 from assets.const import Protocol
-=======
 from applications.models import Application
->>>>>>> fd947135
 from users.models import User
 from orgs.mixins.models import OrgModelMixin
 from django.db.models import TextChoices

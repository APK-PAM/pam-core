# ~*~ coding: utf-8 ~*~
from django.utils.translation import gettext_lazy as _
from rest_framework import serializers

from common.serializers.fields import LabeledChoiceField
from common.utils import pretty_string, is_uuid, get_logger
from terminal.const import RiskLevelChoices
from terminal.models import Command

logger = get_logger(__name__)
__all__ = ['SessionCommandSerializer', 'InsecureCommandAlertSerializer']


class SimpleSessionCommandSerializer(serializers.ModelSerializer):
    """ 简单Session命令序列类, 用来提取公共字段 """
    user = serializers.CharField(label=_("User"))  # 限制 64 字符，见 validate_user
    asset = serializers.CharField(max_length=128, label=_("Asset"))
    input = serializers.CharField(label=_("Command"))
    session = serializers.CharField(max_length=36, label=_("Session ID"))
    risk_level = LabeledChoiceField(
        choices=RiskLevelChoices.choices,
        required=False, label=_("Risk level"),
    )
    org_id = serializers.CharField(
        max_length=36, required=False, default='', allow_null=True, allow_blank=True
    )

    class Meta:
        # 继承 ModelSerializer 解决 swagger risk_level type 为 object 的问题
        model = Command
        fields = ['user', 'asset', 'input', 'session', 'risk_level', 'org_id']

    def validate_user(self, value):
        if len(value) > 64:
            value = value[:32] + value[-32:]
        return value


class InsecureCommandAlertSerializer(SimpleSessionCommandSerializer):
    cmd_filter_acl = serializers.CharField(
        max_length=36, required=False, label=_("Command Filter ACL")
    )
    cmd_group = serializers.CharField(
        max_length=36, required=True, label=_("Command Group")
    )

    class Meta(SimpleSessionCommandSerializer.Meta):
        fields = SimpleSessionCommandSerializer.Meta.fields + [
            'cmd_filter_acl', 'cmd_group',
        ]

    def validate(self, attrs):
        if not is_uuid(attrs['cmd_filter_acl']):
            raise serializers.ValidationError(
                _("Invalid command filter ACL id")
            )
        if not is_uuid(attrs['cmd_group']):
            raise serializers.ValidationError(
                _("Invalid command group id")
            )
        if not is_uuid(attrs['session']):
            raise serializers.ValidationError(
                _("Invalid session id")
            )
        return super().validate(attrs)


class SessionCommandSerializerMixin(serializers.Serializer):
    """使用这个类作为基础Command Log Serializer类, 用来序列化"""
    id = serializers.UUIDField(read_only=True)
    # 限制 64 字符，不能直接迁移成 128 字符，命令表数据量会比较大
<<<<<<< HEAD
    account = serializers.CharField(label=_("Account "))
    output = serializers.CharField(allow_blank=True, label=_("Output"))
=======
    account = serializers.CharField(label=_("Account"))
    output = serializers.CharField(max_length=2048, allow_blank=True, label=_("Output"))
>>>>>>> fbc4cb90
    timestamp = serializers.IntegerField(label=_('Timestamp'))
    timestamp_display = serializers.DateTimeField(read_only=True, label=_('Datetime'))
    remote_addr = serializers.CharField(read_only=True, label=_('Remote Address'))

    def validate_account(self, value):
        if len(value) > 64:
            value = pretty_string(value, 64)
        return value


class SessionCommandSerializer(SessionCommandSerializerMixin, SimpleSessionCommandSerializer):
    """ 字段排序序列类 """

    class Meta(SimpleSessionCommandSerializer.Meta):
        fields = SimpleSessionCommandSerializer.Meta.fields + [
            'id', 'account', 'output', 'timestamp', 'timestamp_display', 'remote_addr'
        ]<|MERGE_RESOLUTION|>--- conflicted
+++ resolved
@@ -69,13 +69,8 @@
     """使用这个类作为基础Command Log Serializer类, 用来序列化"""
     id = serializers.UUIDField(read_only=True)
     # 限制 64 字符，不能直接迁移成 128 字符，命令表数据量会比较大
-<<<<<<< HEAD
-    account = serializers.CharField(label=_("Account "))
+    account = serializers.CharField(label=_("Account"))
     output = serializers.CharField(allow_blank=True, label=_("Output"))
-=======
-    account = serializers.CharField(label=_("Account"))
-    output = serializers.CharField(max_length=2048, allow_blank=True, label=_("Output"))
->>>>>>> fbc4cb90
     timestamp = serializers.IntegerField(label=_('Timestamp'))
     timestamp_display = serializers.DateTimeField(read_only=True, label=_('Datetime'))
     remote_addr = serializers.CharField(read_only=True, label=_('Remote Address'))

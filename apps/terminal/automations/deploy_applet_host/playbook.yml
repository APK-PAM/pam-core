---

- hosts: all
  vars:
    APPLET_DOWNLOAD_HOST: https://demo.jumpserver.org
    IGNORE_VERIFY_CERTS: true
    HOST_NAME: test
    HOST_ID: 00000000-0000-0000-0000-000000000000
    CORE_HOST: https://demo.jumpserver.org
    BOOTSTRAP_TOKEN: PleaseChangeMe
    RDS_Licensing: false
    RDS_LicenseServer: 127.0.0.1
    RDS_LicensingMode: 4
    RDS_fSingleSessionPerUser: 1
    RDS_MaxDisconnectionTime: 60000
    RDS_RemoteAppLogoffTimeLimit: 0
    TinkerInstaller: Tinker_Installer.exe
    INSTALL_APPLETS: true

  tasks:
<<<<<<< HEAD
    - name: Install RDS-RD-Server (RDS)
      ansible.windows.win_feature:
        name: RDS-RD-Server
        state: present
        include_management_tools: yes
      register: rds_install

    - name: Stop Tinker before install (jumpserver)
      ansible.windows.win_powershell:
        script: |
          if (Get-Process -Name 'tinker' -ErrorAction SilentlyContinue) {
            TASKKILL /F /IM tinker.exe /T
          }
          else {
           $Ansible.Changed = $false
          }

    - name: Stop Tinkerd before install (jumpserver)
      ansible.windows.win_powershell:
        script: |
          if (Get-Service -Name 'JumpServer Tinker' -ErrorAction SilentlyContinue) {
            Stop-Service -Name 'JumpServer Tinker' -Force
          }
          else {
           $Ansible.Changed = $false
          }

    - name: Download JumpServer Tinker installer (jumpserver)
      ansible.windows.win_get_url:
        url: "{{ APPLET_DOWNLOAD_HOST }}/download/applets/{{ TinkerInstaller }}"
        dest: "{{ ansible_env.TEMP }}\\{{ TinkerInstaller }}"
        validate_certs: "{{ not IGNORE_VERIFY_CERTS }}"

    - name: Install JumpServer Tinker (jumpserver)
      ansible.windows.win_package:
        path: "{{ ansible_env.TEMP }}\\{{ TinkerInstaller }}"
        arguments:
          - /VERYSILENT
          - /SUPPRESSMSGBOXES
          - /NORESTART
        state: present

    - name: Set Tinkerd on the global system path (jumpserver)
      ansible.windows.win_path:
        elements:
          - '%USERPROFILE%\AppData\Local\Programs\Tinker\'
        scope: user

    - name: Download python-3.11.6
      ansible.windows.win_get_url:
        url: "{{ APPLET_DOWNLOAD_HOST }}/download/applets/python-3.11.6-amd64.exe"
        dest: "{{ ansible_env.TEMP }}\\python-3.11.6-amd64.exe"
        validate_certs: "{{ not IGNORE_VERIFY_CERTS }}"

    - name: Install the python-3.11.6
      ansible.windows.win_package:
        path: "{{ ansible_env.TEMP }}\\python-3.11.6-amd64.exe"
        arguments:
          - /quiet
          - InstallAllUsers=1
          - PrependPath=1
          - Include_test=0
          - Include_launcher=0
        state: present
      register: win_install_python

    - name: Check pip command exists
      ansible.windows.win_powershell:
        script: |
          if (Get-Command -Name 'pip' -ErrorAction SilentlyContinue) {
            $Ansible.Changed = $false
          }
          else {
           $Ansible.Changed = $true
          }
      register: check_pip_command
      ignore_errors: yes

    - name: Reboot if installing requires it
      ansible.windows.win_reboot:
        post_reboot_delay: 10
        test_command: whoami
      when: check_pip_command.changed or rds_install.reboot_required or win_install_python.reboot_required

    - name: Set RDS LicenseServer (regedit)
      ansible.windows.win_regedit:
        path: HKLM:\SOFTWARE\Policies\Microsoft\Windows NT\Terminal Services
        name: LicenseServers
        data: "{{ RDS_LicenseServer }}"
        type: string
      when: RDS_Licensing

    - name: Set RDS LicensingMode (regedit)
      ansible.windows.win_regedit:
        path: HKLM:\SOFTWARE\Policies\Microsoft\Windows NT\Terminal Services
        name: LicensingMode
        data: "{{ RDS_LicensingMode }}"
        type: dword
      when: RDS_Licensing

    - name: Set RDS fSingleSessionPerUser (regedit)
      ansible.windows.win_regedit:
        path: HKLM:\SOFTWARE\Policies\Microsoft\Windows NT\Terminal Services
        name: fSingleSessionPerUser
        data: "{{ RDS_fSingleSessionPerUser }}"
        type: dword
      when: RDS_Licensing

    - name: Set RDS MaxDisconnectionTime (regedit)
      ansible.windows.win_regedit:
        path: HKLM:\SOFTWARE\Policies\Microsoft\Windows NT\Terminal Services
        name: MaxDisconnectionTime
        data: "{{ RDS_MaxDisconnectionTime }}"
        type: dword
      when: RDS_MaxDisconnectionTime >= 60000

    - name: Set RDS RemoteAppLogoffTimeLimit (regedit)
      ansible.windows.win_regedit:
        path: HKLM:\SOFTWARE\Policies\Microsoft\Windows NT\Terminal Services
        name: RemoteAppLogoffTimeLimit
        data: "{{ RDS_RemoteAppLogoffTimeLimit }}"
        type: dword

    - name: Download pip packages
      ansible.windows.win_get_url:
        url: "{{ APPLET_DOWNLOAD_HOST }}/download/applets/pip_packages.zip"
        dest: "{{ ansible_env.TEMP }}\\pip_packages.zip"
        validate_certs: "{{ not IGNORE_VERIFY_CERTS }}"

    - name: Unzip pip_packages
      community.windows.win_unzip:
        src: "{{ ansible_env.TEMP }}\\pip_packages.zip"
        dest: "{{ ansible_env.TEMP }}\\pip_packages"

    - name: Install python requirements offline
      ansible.windows.win_powershell:
        script: |
          pip install -r '{{ ansible_env.TEMP }}\pip_packages\pip_packages\requirements.txt' --no-index --find-links='{{ ansible_env.TEMP }}\pip_packages\pip_packages'

    - name: Stop chromedriver before install (jumpserver)
      ansible.windows.win_powershell:
        script: |
          if (Get-Process -Name 'chromedriver' -ErrorAction SilentlyContinue) {
            TASKKILL /F /IM chromedriver.exe /T
          }
          else {
           $Ansible.Changed = $false
          }

    - name: Download chromedriver (Chrome)
      ansible.windows.win_get_url:
        url: "{{ APPLET_DOWNLOAD_HOST }}/download/applets/chromedriver-win64.zip"
        dest: "{{ ansible_env.TEMP }}\\chromedriver-win64.zip"
        validate_certs: "{{ not IGNORE_VERIFY_CERTS }}"

    - name: Remove old chromedriver (Chrome)
      ansible.windows.win_file:
        path: "{{ item }}"
        state: absent
      with_items:
        - C:\Program Files\JumpServer\drivers\chromedriver-win32
        - C:\Program Files\JumpServer\drivers\chromedriver_win32
        - C:\Program Files\JumpServer\drivers\chromedriver-win64
        - C:\Program Files\JumpServer\drivers\chromedriver_win64

    - name: Unzip chromedriver (Chrome)
      community.windows.win_unzip:
        src: "{{ ansible_env.TEMP }}\\chromedriver-win64.zip"
        dest: C:\Program Files\JumpServer\drivers

    - name: Stop Chrome before install (jumpserver)
      ansible.windows.win_powershell:
        script: |
          if (Get-Process -Name 'chrome' -ErrorAction SilentlyContinue) {
            TASKKILL /F /IM chrome.exe /T
          }
          else {
           $Ansible.Changed = $false
          }

    - name: Download Chrome zip package (Chrome)
      ansible.windows.win_get_url:
        url: "{{ APPLET_DOWNLOAD_HOST }}/download/applets/chrome-win.zip"
        dest: "{{ ansible_env.TEMP }}\\chrome-win.zip"
        validate_certs: "{{ not IGNORE_VERIFY_CERTS }}"

    - name: Remove old Chrome (Chrome)
      ansible.windows.win_file:
        path: "{{ item }}"
        state: absent
      with_items:
        - C:\Program Files\JumpServer\applications\Chrome
        - C:\Program Files\Chrome\chrome-win32
        - C:\Program Files\Chrome\chrome-win
        - C:\Program Files\chrome-win

    - name: Unzip Chrome (Chrome)
      community.windows.win_unzip:
        src: "{{ ansible_env.TEMP }}\\chrome-win.zip"
        dest: C:\Program Files\JumpServer\applications

    - name: Check and Clean global system path (Chrome)
      ansible.windows.win_path:
        elements:
          - 'C:\Program Files\Python310\Scripts\'
          - 'C:\Program Files\Python310\'
          - 'C:\Program Files\JumpServer\drivers\chromedriver-win32'
          - 'C:\Program Files\JumpServer\drivers\chromedriver_win32'
          - 'C:\Program Files\Chrome\chrome-win32'
          - 'C:\Program Files\Chrome\chrome-win'
          - 'C:\Program Files\chrome-win'
        state: absent

    - name: Set Chrome and driver on the global system path (Chrome)
      ansible.windows.win_path:
        elements:
          - 'C:\Program Files\JumpServer\applications\Chrome\Application'
          - 'C:\Program Files\JumpServer\drivers\chromedriver-win64'

    - name: Set Chrome variables disable Google Api (Chrome)
      ansible.windows.win_environment:
        level: machine
        variables:
          GOOGLE_API_KEY: ''
          GOOGLE_DEFAULT_CLIENT_ID: ''
          GOOGLE_DEFAULT_CLIENT_SECRET: ''

    - name: Generate tinkerd component config
      ansible.windows.win_powershell:
        script: |
          tinkerd config --hostname {{ HOST_NAME }} --core_host {{ CORE_HOST }} --token {{ BOOTSTRAP_TOKEN }} --host_id {{ HOST_ID }} --ignore-verify-certs {{ IGNORE_VERIFY_CERTS }}

    - name: Install tinkerd service
      ansible.windows.win_powershell:
        script: |
          tinkerd service install

    - name: Start tinkerd service
      ansible.windows.win_powershell:
        script: |
          tinkerd service start

    - name: Wait Tinker api health
      ansible.windows.win_uri:
        url: http://localhost:6068/api/health/
        status_code: 200
        method: GET
      register: _result
      until: _result.status_code == 200
      retries: 30
      delay: 5

    - name: Sync all remote applets
      ansible.windows.win_powershell:
        script: |
          tinkerd install all
      when: INSTALL_APPLETS
=======
    - block:
        - name: Install RDS-RD-Server (RDS)
          ansible.windows.win_feature:
            name: RDS-RD-Server
            state: present
            include_management_tools: yes
          register: rds_install

        - name: Stop Tinker before install (jumpserver)
          ansible.windows.win_powershell:
            script: |
              if (Get-Process -Name 'tinker' -ErrorAction SilentlyContinue) {
                TASKKILL /F /IM tinker.exe /T
              }
              else {
               $Ansible.Changed = $false
              }

        - name: Download JumpServer Tinker installer (jumpserver)
          ansible.windows.win_get_url:
            url: "{{ APPLET_DOWNLOAD_HOST }}/download/applets/{{ TinkerInstaller }}"
            dest: "{{ ansible_env.TEMP }}\\{{ TinkerInstaller }}"
            validate_certs: "{{ not IGNORE_VERIFY_CERTS }}"

        - name: Install JumpServer Tinker (jumpserver)
          ansible.windows.win_package:
            path: "{{ ansible_env.TEMP }}\\{{ TinkerInstaller }}"
            arguments:
              - /VERYSILENT
              - /SUPPRESSMSGBOXES
              - /NORESTART
            state: present

        - name: Set Tinkerd on the global system path (jumpserver)
          ansible.windows.win_path:
            elements:
              - '%USERPROFILE%\AppData\Local\Programs\Tinker\'
            scope: user

        - name: Download python-3.11.6
          ansible.windows.win_get_url:
            url: "{{ APPLET_DOWNLOAD_HOST }}/download/applets/python-3.11.6-amd64.exe"
            dest: "{{ ansible_env.TEMP }}\\python-3.11.6-amd64.exe"
            validate_certs: "{{ not IGNORE_VERIFY_CERTS }}"

        - name: Install the python-3.11.6
          ansible.windows.win_package:
            path: "{{ ansible_env.TEMP }}\\python-3.11.6-amd64.exe"
            arguments:
              - /quiet
              - InstallAllUsers=1
              - PrependPath=1
              - Include_test=0
              - Include_launcher=0
            state: present
          register: win_install_python

        - name: Check pip command exists
          ansible.windows.win_powershell:
            script: |
              if (Get-Command -Name 'pip' -ErrorAction SilentlyContinue) {
                $Ansible.Changed = $false
              }
              else {
               $Ansible.Changed = $true
              }
          ignore_errors: yes
          register: check_pip_command

        - name: Reboot if installing requires it
          ansible.windows.win_reboot:
            post_reboot_delay: 10
            test_command: whoami
          when: check_pip_command.changed or rds_install.reboot_required or win_install_python.reboot_required

        - name: Set RDS LicenseServer (regedit)
          ansible.windows.win_regedit:
            path: HKLM:\SOFTWARE\Policies\Microsoft\Windows NT\Terminal Services
            name: LicenseServers
            data: "{{ RDS_LicenseServer }}"
            type: string
          when: RDS_Licensing

        - name: Set RDS LicensingMode (regedit)
          ansible.windows.win_regedit:
            path: HKLM:\SOFTWARE\Policies\Microsoft\Windows NT\Terminal Services
            name: LicensingMode
            data: "{{ RDS_LicensingMode }}"
            type: dword
          when: RDS_Licensing

        - name: Set RDS fSingleSessionPerUser (regedit)
          ansible.windows.win_regedit:
            path: HKLM:\SOFTWARE\Policies\Microsoft\Windows NT\Terminal Services
            name: fSingleSessionPerUser
            data: "{{ RDS_fSingleSessionPerUser }}"
            type: dword
          when: RDS_Licensing

        - name: Set RDS MaxDisconnectionTime (regedit)
          ansible.windows.win_regedit:
            path: HKLM:\SOFTWARE\Policies\Microsoft\Windows NT\Terminal Services
            name: MaxDisconnectionTime
            data: "{{ RDS_MaxDisconnectionTime }}"
            type: dword
          when: RDS_MaxDisconnectionTime >= 60000

        - name: Set RDS RemoteAppLogoffTimeLimit (regedit)
          ansible.windows.win_regedit:
            path: HKLM:\SOFTWARE\Policies\Microsoft\Windows NT\Terminal Services
            name: RemoteAppLogoffTimeLimit
            data: "{{ RDS_RemoteAppLogoffTimeLimit }}"
            type: dword

        - name: Download pip packages
          ansible.windows.win_get_url:
            url: "{{ APPLET_DOWNLOAD_HOST }}/download/applets/pip_packages.zip"
            dest: "{{ ansible_env.TEMP }}\\pip_packages.zip"
            validate_certs: "{{ not IGNORE_VERIFY_CERTS }}"

        - name: Unzip pip_packages
          community.windows.win_unzip:
            src: "{{ ansible_env.TEMP }}\\pip_packages.zip"
            dest: "{{ ansible_env.TEMP }}\\pip_packages"

        - name: Install python requirements offline
          ansible.windows.win_powershell:
            script: |
              pip install -r '{{ ansible_env.TEMP }}\pip_packages\pip_packages\requirements.txt' --no-index --find-links='{{ ansible_env.TEMP }}\pip_packages\pip_packages'

        - name: Stop chromedriver before install (jumpserver)
          ansible.windows.win_powershell:
            script: |
              if (Get-Process -Name 'chromedriver' -ErrorAction SilentlyContinue) {
                TASKKILL /F /IM chromedriver.exe /T
              }
              else {
               $Ansible.Changed = $false
              }

        - name: Download chromedriver (Chrome)
          ansible.windows.win_get_url:
            url: "{{ APPLET_DOWNLOAD_HOST }}/download/applets/chromedriver-win64.zip"
            dest: "{{ ansible_env.TEMP }}\\chromedriver-win64.zip"
            validate_certs: "{{ not IGNORE_VERIFY_CERTS }}"

        - name: Remove old chromedriver (Chrome)
          ansible.windows.win_file:
            path: "{{ item }}"
            state: absent
          with_items:
            - C:\Program Files\JumpServer\drivers\chromedriver-win32
            - C:\Program Files\JumpServer\drivers\chromedriver_win32
            - C:\Program Files\JumpServer\drivers\chromedriver-win64
            - C:\Program Files\JumpServer\drivers\chromedriver_win64

        - name: Unzip chromedriver (Chrome)
          community.windows.win_unzip:
            src: "{{ ansible_env.TEMP }}\\chromedriver-win64.zip"
            dest: C:\Program Files\JumpServer\drivers

        - name: Stop Chrome before install (jumpserver)
          ansible.windows.win_powershell:
            script: |
              if (Get-Process -Name 'chrome' -ErrorAction SilentlyContinue) {
                TASKKILL /F /IM chrome.exe /T
              }
              else {
               $Ansible.Changed = $false
              }

        - name: Download Chrome zip package (Chrome)
          ansible.windows.win_get_url:
            url: "{{ APPLET_DOWNLOAD_HOST }}/download/applets/chrome-win.zip"
            dest: "{{ ansible_env.TEMP }}\\chrome-win.zip"
            validate_certs: "{{ not IGNORE_VERIFY_CERTS }}"

        - name: Remove old Chrome (Chrome)
          ansible.windows.win_file:
            path: "{{ item }}"
            state: absent
          with_items:
            - C:\Program Files\JumpServer\applications\Chrome
            - C:\Program Files\Chrome\chrome-win32
            - C:\Program Files\Chrome\chrome-win
            - C:\Program Files\chrome-win

        - name: Unzip Chrome (Chrome)
          community.windows.win_unzip:
            src: "{{ ansible_env.TEMP }}\\chrome-win.zip"
            dest: C:\Program Files\JumpServer\applications

        - name: Check and Clean global system path (Chrome)
          ansible.windows.win_path:
            elements:
              - 'C:\Program Files\Python310\Scripts\'
              - 'C:\Program Files\Python310\'
              - 'C:\Program Files\JumpServer\drivers\chromedriver-win32'
              - 'C:\Program Files\JumpServer\drivers\chromedriver_win32'
              - 'C:\Program Files\Chrome\chrome-win32'
              - 'C:\Program Files\Chrome\chrome-win'
              - 'C:\Program Files\chrome-win'
            state: absent

        - name: Set Chrome and driver on the global system path (Chrome)
          ansible.windows.win_path:
            elements:
              - 'C:\Program Files\JumpServer\applications\Chrome\Application'
              - 'C:\Program Files\JumpServer\drivers\chromedriver-win64'

        - name: Set Chrome variables disable Google Api (Chrome)
          ansible.windows.win_environment:
            level: machine
            variables:
              GOOGLE_API_KEY: ''
              GOOGLE_DEFAULT_CLIENT_ID: ''
              GOOGLE_DEFAULT_CLIENT_SECRET: ''

        - name: Generate tinkerd component config
          ansible.windows.win_powershell:
            script: |
              tinkerd config --hostname {{ HOST_NAME }} --core_host {{ CORE_HOST }} --token {{ BOOTSTRAP_TOKEN }} --host_id {{ HOST_ID }} --ignore-verify-certs {{ IGNORE_VERIFY_CERTS }}

        - name: Install tinkerd service
          ansible.windows.win_powershell:
            script: |
              tinkerd service install

        - name: Start tinkerd service
          ansible.windows.win_powershell:
            script: |
              tinkerd service start

        - name: Wait Tinker api health
          ansible.windows.win_uri:
            url: http://localhost:6068/api/health/
            status_code: 200
            method: GET
          register: _result
          until: _result.status_code == 200
          retries: 30
          delay: 5

        - name: Sync all remote applets
          ansible.windows.win_powershell:
            script: |
              tinkerd install all
          register: sync_remote_applets

      rescue:
        - debug:
            var: ansible_failed_result
        - fail:
            msg: "Failed to deploy applet host"
>>>>>>> fbc4cb90
<|MERGE_RESOLUTION|>--- conflicted
+++ resolved
@@ -18,265 +18,6 @@
     INSTALL_APPLETS: true
 
   tasks:
-<<<<<<< HEAD
-    - name: Install RDS-RD-Server (RDS)
-      ansible.windows.win_feature:
-        name: RDS-RD-Server
-        state: present
-        include_management_tools: yes
-      register: rds_install
-
-    - name: Stop Tinker before install (jumpserver)
-      ansible.windows.win_powershell:
-        script: |
-          if (Get-Process -Name 'tinker' -ErrorAction SilentlyContinue) {
-            TASKKILL /F /IM tinker.exe /T
-          }
-          else {
-           $Ansible.Changed = $false
-          }
-
-    - name: Stop Tinkerd before install (jumpserver)
-      ansible.windows.win_powershell:
-        script: |
-          if (Get-Service -Name 'JumpServer Tinker' -ErrorAction SilentlyContinue) {
-            Stop-Service -Name 'JumpServer Tinker' -Force
-          }
-          else {
-           $Ansible.Changed = $false
-          }
-
-    - name: Download JumpServer Tinker installer (jumpserver)
-      ansible.windows.win_get_url:
-        url: "{{ APPLET_DOWNLOAD_HOST }}/download/applets/{{ TinkerInstaller }}"
-        dest: "{{ ansible_env.TEMP }}\\{{ TinkerInstaller }}"
-        validate_certs: "{{ not IGNORE_VERIFY_CERTS }}"
-
-    - name: Install JumpServer Tinker (jumpserver)
-      ansible.windows.win_package:
-        path: "{{ ansible_env.TEMP }}\\{{ TinkerInstaller }}"
-        arguments:
-          - /VERYSILENT
-          - /SUPPRESSMSGBOXES
-          - /NORESTART
-        state: present
-
-    - name: Set Tinkerd on the global system path (jumpserver)
-      ansible.windows.win_path:
-        elements:
-          - '%USERPROFILE%\AppData\Local\Programs\Tinker\'
-        scope: user
-
-    - name: Download python-3.11.6
-      ansible.windows.win_get_url:
-        url: "{{ APPLET_DOWNLOAD_HOST }}/download/applets/python-3.11.6-amd64.exe"
-        dest: "{{ ansible_env.TEMP }}\\python-3.11.6-amd64.exe"
-        validate_certs: "{{ not IGNORE_VERIFY_CERTS }}"
-
-    - name: Install the python-3.11.6
-      ansible.windows.win_package:
-        path: "{{ ansible_env.TEMP }}\\python-3.11.6-amd64.exe"
-        arguments:
-          - /quiet
-          - InstallAllUsers=1
-          - PrependPath=1
-          - Include_test=0
-          - Include_launcher=0
-        state: present
-      register: win_install_python
-
-    - name: Check pip command exists
-      ansible.windows.win_powershell:
-        script: |
-          if (Get-Command -Name 'pip' -ErrorAction SilentlyContinue) {
-            $Ansible.Changed = $false
-          }
-          else {
-           $Ansible.Changed = $true
-          }
-      register: check_pip_command
-      ignore_errors: yes
-
-    - name: Reboot if installing requires it
-      ansible.windows.win_reboot:
-        post_reboot_delay: 10
-        test_command: whoami
-      when: check_pip_command.changed or rds_install.reboot_required or win_install_python.reboot_required
-
-    - name: Set RDS LicenseServer (regedit)
-      ansible.windows.win_regedit:
-        path: HKLM:\SOFTWARE\Policies\Microsoft\Windows NT\Terminal Services
-        name: LicenseServers
-        data: "{{ RDS_LicenseServer }}"
-        type: string
-      when: RDS_Licensing
-
-    - name: Set RDS LicensingMode (regedit)
-      ansible.windows.win_regedit:
-        path: HKLM:\SOFTWARE\Policies\Microsoft\Windows NT\Terminal Services
-        name: LicensingMode
-        data: "{{ RDS_LicensingMode }}"
-        type: dword
-      when: RDS_Licensing
-
-    - name: Set RDS fSingleSessionPerUser (regedit)
-      ansible.windows.win_regedit:
-        path: HKLM:\SOFTWARE\Policies\Microsoft\Windows NT\Terminal Services
-        name: fSingleSessionPerUser
-        data: "{{ RDS_fSingleSessionPerUser }}"
-        type: dword
-      when: RDS_Licensing
-
-    - name: Set RDS MaxDisconnectionTime (regedit)
-      ansible.windows.win_regedit:
-        path: HKLM:\SOFTWARE\Policies\Microsoft\Windows NT\Terminal Services
-        name: MaxDisconnectionTime
-        data: "{{ RDS_MaxDisconnectionTime }}"
-        type: dword
-      when: RDS_MaxDisconnectionTime >= 60000
-
-    - name: Set RDS RemoteAppLogoffTimeLimit (regedit)
-      ansible.windows.win_regedit:
-        path: HKLM:\SOFTWARE\Policies\Microsoft\Windows NT\Terminal Services
-        name: RemoteAppLogoffTimeLimit
-        data: "{{ RDS_RemoteAppLogoffTimeLimit }}"
-        type: dword
-
-    - name: Download pip packages
-      ansible.windows.win_get_url:
-        url: "{{ APPLET_DOWNLOAD_HOST }}/download/applets/pip_packages.zip"
-        dest: "{{ ansible_env.TEMP }}\\pip_packages.zip"
-        validate_certs: "{{ not IGNORE_VERIFY_CERTS }}"
-
-    - name: Unzip pip_packages
-      community.windows.win_unzip:
-        src: "{{ ansible_env.TEMP }}\\pip_packages.zip"
-        dest: "{{ ansible_env.TEMP }}\\pip_packages"
-
-    - name: Install python requirements offline
-      ansible.windows.win_powershell:
-        script: |
-          pip install -r '{{ ansible_env.TEMP }}\pip_packages\pip_packages\requirements.txt' --no-index --find-links='{{ ansible_env.TEMP }}\pip_packages\pip_packages'
-
-    - name: Stop chromedriver before install (jumpserver)
-      ansible.windows.win_powershell:
-        script: |
-          if (Get-Process -Name 'chromedriver' -ErrorAction SilentlyContinue) {
-            TASKKILL /F /IM chromedriver.exe /T
-          }
-          else {
-           $Ansible.Changed = $false
-          }
-
-    - name: Download chromedriver (Chrome)
-      ansible.windows.win_get_url:
-        url: "{{ APPLET_DOWNLOAD_HOST }}/download/applets/chromedriver-win64.zip"
-        dest: "{{ ansible_env.TEMP }}\\chromedriver-win64.zip"
-        validate_certs: "{{ not IGNORE_VERIFY_CERTS }}"
-
-    - name: Remove old chromedriver (Chrome)
-      ansible.windows.win_file:
-        path: "{{ item }}"
-        state: absent
-      with_items:
-        - C:\Program Files\JumpServer\drivers\chromedriver-win32
-        - C:\Program Files\JumpServer\drivers\chromedriver_win32
-        - C:\Program Files\JumpServer\drivers\chromedriver-win64
-        - C:\Program Files\JumpServer\drivers\chromedriver_win64
-
-    - name: Unzip chromedriver (Chrome)
-      community.windows.win_unzip:
-        src: "{{ ansible_env.TEMP }}\\chromedriver-win64.zip"
-        dest: C:\Program Files\JumpServer\drivers
-
-    - name: Stop Chrome before install (jumpserver)
-      ansible.windows.win_powershell:
-        script: |
-          if (Get-Process -Name 'chrome' -ErrorAction SilentlyContinue) {
-            TASKKILL /F /IM chrome.exe /T
-          }
-          else {
-           $Ansible.Changed = $false
-          }
-
-    - name: Download Chrome zip package (Chrome)
-      ansible.windows.win_get_url:
-        url: "{{ APPLET_DOWNLOAD_HOST }}/download/applets/chrome-win.zip"
-        dest: "{{ ansible_env.TEMP }}\\chrome-win.zip"
-        validate_certs: "{{ not IGNORE_VERIFY_CERTS }}"
-
-    - name: Remove old Chrome (Chrome)
-      ansible.windows.win_file:
-        path: "{{ item }}"
-        state: absent
-      with_items:
-        - C:\Program Files\JumpServer\applications\Chrome
-        - C:\Program Files\Chrome\chrome-win32
-        - C:\Program Files\Chrome\chrome-win
-        - C:\Program Files\chrome-win
-
-    - name: Unzip Chrome (Chrome)
-      community.windows.win_unzip:
-        src: "{{ ansible_env.TEMP }}\\chrome-win.zip"
-        dest: C:\Program Files\JumpServer\applications
-
-    - name: Check and Clean global system path (Chrome)
-      ansible.windows.win_path:
-        elements:
-          - 'C:\Program Files\Python310\Scripts\'
-          - 'C:\Program Files\Python310\'
-          - 'C:\Program Files\JumpServer\drivers\chromedriver-win32'
-          - 'C:\Program Files\JumpServer\drivers\chromedriver_win32'
-          - 'C:\Program Files\Chrome\chrome-win32'
-          - 'C:\Program Files\Chrome\chrome-win'
-          - 'C:\Program Files\chrome-win'
-        state: absent
-
-    - name: Set Chrome and driver on the global system path (Chrome)
-      ansible.windows.win_path:
-        elements:
-          - 'C:\Program Files\JumpServer\applications\Chrome\Application'
-          - 'C:\Program Files\JumpServer\drivers\chromedriver-win64'
-
-    - name: Set Chrome variables disable Google Api (Chrome)
-      ansible.windows.win_environment:
-        level: machine
-        variables:
-          GOOGLE_API_KEY: ''
-          GOOGLE_DEFAULT_CLIENT_ID: ''
-          GOOGLE_DEFAULT_CLIENT_SECRET: ''
-
-    - name: Generate tinkerd component config
-      ansible.windows.win_powershell:
-        script: |
-          tinkerd config --hostname {{ HOST_NAME }} --core_host {{ CORE_HOST }} --token {{ BOOTSTRAP_TOKEN }} --host_id {{ HOST_ID }} --ignore-verify-certs {{ IGNORE_VERIFY_CERTS }}
-
-    - name: Install tinkerd service
-      ansible.windows.win_powershell:
-        script: |
-          tinkerd service install
-
-    - name: Start tinkerd service
-      ansible.windows.win_powershell:
-        script: |
-          tinkerd service start
-
-    - name: Wait Tinker api health
-      ansible.windows.win_uri:
-        url: http://localhost:6068/api/health/
-        status_code: 200
-        method: GET
-      register: _result
-      until: _result.status_code == 200
-      retries: 30
-      delay: 5
-
-    - name: Sync all remote applets
-      ansible.windows.win_powershell:
-        script: |
-          tinkerd install all
-      when: INSTALL_APPLETS
-=======
     - block:
         - name: Install RDS-RD-Server (RDS)
           ansible.windows.win_feature:
@@ -525,10 +266,10 @@
             script: |
               tinkerd install all
           register: sync_remote_applets
+          when: INSTALL_APPLETS
 
       rescue:
         - debug:
             var: ansible_failed_result
         - fail:
-            msg: "Failed to deploy applet host"
->>>>>>> fbc4cb90
+            msg: "Failed to deploy applet host"
--- conflicted
+++ resolved
@@ -75,17 +75,10 @@
     app = serializers.ReadOnlyField(label=_('App'))
     uid = serializers.ReadOnlyField(label=_("Union id"))
     app_name = serializers.ReadOnlyField(label=_("Application name"), read_only=True)
-<<<<<<< HEAD
-    app_category = serializers.ChoiceField(label=_('Category'), choices=const.AppCategory.choices, read_only=True)
-    app_category_display = serializers.SerializerMethodField(label=_('Category display'))
-    app_type = serializers.ChoiceField(label=_('Type'), choices=const.AppType.choices, read_only=True)
-    app_type_display = serializers.SerializerMethodField(label=_('Type display'))
-=======
     category = serializers.ChoiceField(label=_('Category'), choices=const.AppCategory.choices, read_only=True)
-    category_display = serializers.SerializerMethodField(label=_('Category'))
+    category_display = serializers.SerializerMethodField(label=_('Category display'))
     type = serializers.ChoiceField(label=_('Type'), choices=const.AppType.choices, read_only=True)
-    type_display = serializers.SerializerMethodField(label=_('Type'))
->>>>>>> 5e4b3e92
+    type_display = serializers.SerializerMethodField(label=_('Type display'))
 
     category_mapper = dict(const.AppCategory.choices)
     type_mapper = dict(const.AppType.choices)

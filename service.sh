#!/bin/bash
# jumpserver        Startup script for the jumpserver Server
#
# chkconfig: - 85 12
# description: Open source detecting system
# processname: jumpserver
# Date: 2015-04-12
# Version: 2.0.0
# Site: http://www.jumpserver.org
# Author: Jumpserver Team

base_dir=$(dirname $0)

. ${base_dir}/functions
export PATH=/usr/local/sbin:/usr/local/bin:/sbin:/bin:/usr/sbin:/usr/bin:/opt/node/bin






PROC_NAME="jumpsever"
lockfile=/var/lock/subsys/${PROC_NAME}


start() {
<<<<<<< HEAD
	jump_start=$"Starting ${PROC_NAME} service:"
	
	if [ -f $lockfile ];then	
		 echo "jumpserver  is running..."
		 success "$jump_start"
	else
#		 daemon python $base_dir/manage.py runserver 0.0.0.0:80 &>> /tmp/jumpserver.log 2>&1 &
		 daemon python $base_dir/manage.py crontab add &>> /tmp/jumpserver.log 2>&1
		 daemon python $base_dir/run_websocket.py &> /dev/null 2>&1 &
=======
        jump_start=$"Starting ${PROC_NAME} service:"

        if [ -f $lockfile ];then
                 echo "jumpserver  is running..."
                 success "$jump_start"
        else
                 daemon python $base_dir/manage.py runserver 0.0.0.0:80 &>> /tmp/jumpserver.log 2>&1 &
                 daemon python $base_dir/manage.py crontab add &>> /tmp/jumpserver.log 2>&1
                 daemon python $base_dir/run_websocket.py &> /dev/null 2>&1 &
>>>>>>> 8aec0c1a
         sleep 4

                 echo -n "$jump_start"
                 nums=0
         for i in manage.py run_websocket.py;do
             if ps aux | grep "$i" | grep -v 'grep' &> /dev/null; then
                 nums=$[nums+1]
             else
                 echo "$i not running"
             fi
         done

         if [ "x$nums" == "x2" ];then
            success "$jump_start"
            if [ ! -e $lockfile ]; then
                lockfile_dir=`dirname $lockfile`
                mkdir -pv $lockfile_dir
            fi
            touch "$lockfile"
            echo
         else
            failure "$jump_start"
            echo
         fi
         fi


}


stop() {

        echo -n $"Stopping ${PROC_NAME} service:"

    daemon python $base_dir/manage.py crontab remove &>> /tmp/jumpserver.log 2>&1
        ps aux | grep -E 'manage.py|run_websocket.py' | grep -v grep | awk '{print $2}' | xargs kill -9 &> /dev/null
        ret=$?

        if [ $ret -eq 0 ]; then
                echo_success
                echo
        rm -f "$lockfile"
        else
                echo_failure
                echo
        rm -f "$lockfile"
        fi

}



restart(){
    stop
    start
}

# See how we were called.
case "$1" in
  start)
        start
        ;;
  stop)
        stop
        ;;

  restart)
        restart
        ;;

  *)
        echo $"Usage: $0 {start|stop|restart}"
        exit 2
esac<|MERGE_RESOLUTION|>--- conflicted
+++ resolved
@@ -24,17 +24,6 @@
 
 
 start() {
-<<<<<<< HEAD
-	jump_start=$"Starting ${PROC_NAME} service:"
-	
-	if [ -f $lockfile ];then	
-		 echo "jumpserver  is running..."
-		 success "$jump_start"
-	else
-#		 daemon python $base_dir/manage.py runserver 0.0.0.0:80 &>> /tmp/jumpserver.log 2>&1 &
-		 daemon python $base_dir/manage.py crontab add &>> /tmp/jumpserver.log 2>&1
-		 daemon python $base_dir/run_websocket.py &> /dev/null 2>&1 &
-=======
         jump_start=$"Starting ${PROC_NAME} service:"
 
         if [ -f $lockfile ];then
@@ -44,7 +33,6 @@
                  daemon python $base_dir/manage.py runserver 0.0.0.0:80 &>> /tmp/jumpserver.log 2>&1 &
                  daemon python $base_dir/manage.py crontab add &>> /tmp/jumpserver.log 2>&1
                  daemon python $base_dir/run_websocket.py &> /dev/null 2>&1 &
->>>>>>> 8aec0c1a
          sleep 4
 
                  echo -n "$jump_start"

name: "Run Build Test"
on:
  push:
    paths:
      - 'Dockerfile'
<<<<<<< HEAD
=======
      - 'Dockerfile*'
>>>>>>> 8bfbebf2
      - 'Dockerfile-*'
      - 'pyproject.toml'
      - 'poetry.lock'

jobs:
  build:
    runs-on: ubuntu-latest
    strategy:
      matrix:
        component: [core]
        version: [v4]
    steps:
<<<<<<< HEAD
    - uses: actions/checkout@v3
    - uses: docker/setup-qemu-action@v3
    - uses: docker/setup-buildx-action@v3

    - name: Check Dockerfile
      run: |
        test -f Dockerfile-ce || cp -f Dockerfile Dockerfile-ce
=======
    - uses: actions/checkout@v4
    - uses: docker/setup-buildx-action@v3

    - name: Login to GitHub Container Registry
      uses: docker/login-action@v3
      with:
        registry: ghcr.io
        username: ${{ github.repository_owner }}
        password: ${{ secrets.GITHUB_TOKEN }}
    
    - name: Prepare Build
      run: |
        sed -i 's@^FROM registry.fit2cloud.com/jumpserver@FROM ghcr.io/jumpserver@g' Dockerfile-ee
>>>>>>> 8bfbebf2

    - name: Build CE Image
      uses: docker/build-push-action@v5
      with:
        context: .
<<<<<<< HEAD
        push: false
        file: Dockerfile-ce
        tags: jumpserver/core-ce:test
=======
        push: true
        file: Dockerfile
        tags: ghcr.io/jumpserver/${{ matrix.component }}:${{ matrix.version }}-ce
>>>>>>> 8bfbebf2
        platforms: linux/amd64
        build-args: |
          VERSION=${{ matrix.version }}
          APT_MIRROR=http://deb.debian.org
          PIP_MIRROR=https://pypi.org/simple
        outputs: type=image,oci-mediatypes=true,compression=zstd,compression-level=3,force-compression=true
        cache-from: type=gha
        cache-to: type=gha,mode=max

<<<<<<< HEAD
    - name: Prepare EE Image
      run: |
        sed -i 's@^FROM registry.fit2cloud.com@# FROM registry.fit2cloud.com@g' Dockerfile-ee
        sed -i 's@^COPY --from=build-xpack@# COPY --from=build-xpack@g' Dockerfile-ee

=======
>>>>>>> 8bfbebf2
    - name: Build EE Image
      uses: docker/build-push-action@v5
      with:
        context: .
        push: false
        file: Dockerfile-ee
<<<<<<< HEAD
        tags: jumpserver/core-ee:test
        platforms: linux/amd64
        build-args: |
          APT_MIRROR=http://deb.debian.org
          PIP_MIRROR=https://pypi.org/simple
          PIP_JMS_MIRROR=https://pypi.org/simple
=======
        tags: ghcr.io/jumpserver/${{ matrix.component }}:${{ matrix.version }}
        platforms: linux/amd64
        build-args: |
          VERSION=${{ matrix.version }}
          APT_MIRROR=http://deb.debian.org
          PIP_MIRROR=https://pypi.org/simple
        outputs: type=image,oci-mediatypes=true,compression=zstd,compression-level=3,force-compression=true
>>>>>>> 8bfbebf2
        cache-from: type=gha
        cache-to: type=gha,mode=max<|MERGE_RESOLUTION|>--- conflicted
+++ resolved
@@ -3,10 +3,7 @@
   push:
     paths:
       - 'Dockerfile'
-<<<<<<< HEAD
-=======
       - 'Dockerfile*'
->>>>>>> 8bfbebf2
       - 'Dockerfile-*'
       - 'pyproject.toml'
       - 'poetry.lock'
@@ -19,15 +16,6 @@
         component: [core]
         version: [v4]
     steps:
-<<<<<<< HEAD
-    - uses: actions/checkout@v3
-    - uses: docker/setup-qemu-action@v3
-    - uses: docker/setup-buildx-action@v3
-
-    - name: Check Dockerfile
-      run: |
-        test -f Dockerfile-ce || cp -f Dockerfile Dockerfile-ce
-=======
     - uses: actions/checkout@v4
     - uses: docker/setup-buildx-action@v3
 
@@ -41,21 +29,14 @@
     - name: Prepare Build
       run: |
         sed -i 's@^FROM registry.fit2cloud.com/jumpserver@FROM ghcr.io/jumpserver@g' Dockerfile-ee
->>>>>>> 8bfbebf2
 
     - name: Build CE Image
       uses: docker/build-push-action@v5
       with:
         context: .
-<<<<<<< HEAD
-        push: false
-        file: Dockerfile-ce
-        tags: jumpserver/core-ce:test
-=======
         push: true
         file: Dockerfile
         tags: ghcr.io/jumpserver/${{ matrix.component }}:${{ matrix.version }}-ce
->>>>>>> 8bfbebf2
         platforms: linux/amd64
         build-args: |
           VERSION=${{ matrix.version }}
@@ -65,28 +46,12 @@
         cache-from: type=gha
         cache-to: type=gha,mode=max
 
-<<<<<<< HEAD
-    - name: Prepare EE Image
-      run: |
-        sed -i 's@^FROM registry.fit2cloud.com@# FROM registry.fit2cloud.com@g' Dockerfile-ee
-        sed -i 's@^COPY --from=build-xpack@# COPY --from=build-xpack@g' Dockerfile-ee
-
-=======
->>>>>>> 8bfbebf2
     - name: Build EE Image
       uses: docker/build-push-action@v5
       with:
         context: .
         push: false
         file: Dockerfile-ee
-<<<<<<< HEAD
-        tags: jumpserver/core-ee:test
-        platforms: linux/amd64
-        build-args: |
-          APT_MIRROR=http://deb.debian.org
-          PIP_MIRROR=https://pypi.org/simple
-          PIP_JMS_MIRROR=https://pypi.org/simple
-=======
         tags: ghcr.io/jumpserver/${{ matrix.component }}:${{ matrix.version }}
         platforms: linux/amd64
         build-args: |
@@ -94,6 +59,5 @@
           APT_MIRROR=http://deb.debian.org
           PIP_MIRROR=https://pypi.org/simple
         outputs: type=image,oci-mediatypes=true,compression=zstd,compression-level=3,force-compression=true
->>>>>>> 8bfbebf2
         cache-from: type=gha
         cache-to: type=gha,mode=max
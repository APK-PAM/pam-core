FROM python:3.8-slim as stage-build
ARG TARGETARCH

ARG VERSION
ENV VERSION=$VERSION

WORKDIR /opt/jumpserver
ADD . .
RUN cd utils && bash -ixeu build.sh

FROM python:3.8-slim
ARG TARGETARCH
MAINTAINER JumpServer Team <ibuler@qq.com>

ARG BUILD_DEPENDENCIES="              \
        g++                           \
        make                          \
        pkg-config"

ARG DEPENDENCIES="                    \
        default-libmysqlclient-dev    \
        freetds-dev                   \
        libpq-dev                     \
        libffi-dev                    \
        libjpeg-dev                   \
        libldap2-dev                  \
        libsasl2-dev                  \
        libxml2-dev                   \
        libxmlsec1-dev                \
        libxmlsec1-openssl            \
        libaio-dev                    \
        openssh-client                \
        sshpass"

ARG TOOLS="                           \
        ca-certificates               \
        curl                          \
        default-mysql-client          \
        iputils-ping                  \
        locales                       \
        procps                        \
        redis-tools                   \
        telnet                        \
        vim                           \
        unzip                         \
        wget"

ARG APT_MIRROR=http://mirrors.ustc.edu.cn

RUN --mount=type=cache,target=/var/cache/apt,sharing=locked,id=core \
    sed -i "s@http://.*.debian.org@${APT_MIRROR}@g" /etc/apt/sources.list \
    && rm -f /etc/apt/apt.conf.d/docker-clean \
    && ln -sf /usr/share/zoneinfo/Asia/Shanghai /etc/localtime \
    && apt-get update \
    && apt-get -y install --no-install-recommends ${BUILD_DEPENDENCIES} \
    && apt-get -y install --no-install-recommends ${DEPENDENCIES} \
    && apt-get -y install --no-install-recommends ${TOOLS} \
    && mkdir -p /root/.ssh/ \
    && echo "Host *\n\tStrictHostKeyChecking no\n\tUserKnownHostsFile /dev/null" > /root/.ssh/config \
    && echo "set mouse-=a" > ~/.vimrc \
    && echo "no" | dpkg-reconfigure dash \
    && echo "zh_CN.UTF-8" | dpkg-reconfigure locales \
    && sed -i "s@# export @export @g" ~/.bashrc \
    && sed -i "s@# alias @alias @g" ~/.bashrc \
    && rm -rf /var/lib/apt/lists/*

ARG DOWNLOAD_URL=https://download.jumpserver.org

RUN mkdir -p /opt/oracle/ \
    && cd /opt/oracle/ \
    && wget ${DOWNLOAD_URL}/public/instantclient-basiclite-linux.${TARGETARCH}-19.10.0.0.0.zip \
    && unzip instantclient-basiclite-linux.${TARGETARCH}-19.10.0.0.0.zip \
    && sh -c "echo /opt/oracle/instantclient_19_10 > /etc/ld.so.conf.d/oracle-instantclient.conf" \
    && ldconfig \
    && rm -f instantclient-basiclite-linux.${TARGETARCH}-19.10.0.0.0.zip

WORKDIR /tmp/build
COPY ./requirements ./requirements

ARG PIP_MIRROR=https://pypi.douban.com/simple
ENV PIP_MIRROR=$PIP_MIRROR
ARG PIP_JMS_MIRROR=https://pypi.douban.com/simple
ENV PIP_JMS_MIRROR=$PIP_JMS_MIRROR

<<<<<<< HEAD
ARG VERSION
ENV VERSION=$VERSION
ENV ANSIBLE_LIBRARY=/opt/jumpserver/apps/ops/ansible/modules
ADD . .
RUN cd utils \
    && bash -ixeu build.sh \
    && mv ../release/jumpserver /opt/jumpserver \
    && rm -rf /tmp/build \
    && echo > /opt/jumpserver/config.yml
=======
RUN --mount=type=cache,target=/root/.cache/pip \
    set -ex \
    && pip config set global.index-url ${PIP_MIRROR} \
    && pip install --upgrade pip \
    && pip install --upgrade setuptools wheel \
    && pip install $(grep -E 'jms|jumpserver' requirements/requirements.txt) -i ${PIP_JMS_MIRROR} \
    && pip install -r requirements/requirements.txt

COPY --from=stage-build /opt/jumpserver/release/jumpserver /opt/jumpserver
RUN echo > /opt/jumpserver/config.yml \
    && rm -rf /tmp/build
>>>>>>> da951660

WORKDIR /opt/jumpserver
VOLUME /opt/jumpserver/data
VOLUME /opt/jumpserver/logs

ENV LANG=zh_CN.UTF-8

EXPOSE 8070
EXPOSE 8080
ENTRYPOINT ["./entrypoint.sh"]<|MERGE_RESOLUTION|>--- conflicted
+++ resolved
@@ -82,17 +82,6 @@
 ARG PIP_JMS_MIRROR=https://pypi.douban.com/simple
 ENV PIP_JMS_MIRROR=$PIP_JMS_MIRROR
 
-<<<<<<< HEAD
-ARG VERSION
-ENV VERSION=$VERSION
-ENV ANSIBLE_LIBRARY=/opt/jumpserver/apps/ops/ansible/modules
-ADD . .
-RUN cd utils \
-    && bash -ixeu build.sh \
-    && mv ../release/jumpserver /opt/jumpserver \
-    && rm -rf /tmp/build \
-    && echo > /opt/jumpserver/config.yml
-=======
 RUN --mount=type=cache,target=/root/.cache/pip \
     set -ex \
     && pip config set global.index-url ${PIP_MIRROR} \
@@ -104,13 +93,13 @@
 COPY --from=stage-build /opt/jumpserver/release/jumpserver /opt/jumpserver
 RUN echo > /opt/jumpserver/config.yml \
     && rm -rf /tmp/build
->>>>>>> da951660
 
 WORKDIR /opt/jumpserver
 VOLUME /opt/jumpserver/data
 VOLUME /opt/jumpserver/logs
 
 ENV LANG=zh_CN.UTF-8
+ENV ANSIBLE_LIBRARY=/opt/jumpserver/apps/ops/ansible/modules
 
 EXPOSE 8070
 EXPOSE 8080

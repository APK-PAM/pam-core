{% extends 'base.html' %}
{% block content %}
{% include 'nav_cat_bar.html' %}
<div class="wrapper wrapper-content animated fadeInRight">
    <div class="row">
        <div class="col-lg-10">
            <div class="panel-options">
                <ul class="nav nav-tabs">
                    <li class="active"><a data-toggle="tab" href="#tab-1" class="text-center"><i class="fa fa-laptop"></i> {{ path2 }} </a></li>
                    <li><a href="/jasset/idc_add" class="text-center"><i class="fa fa-bar-chart-o"></i> 添加IDC </a></li>
                </ul>
            </div>

            <div class="ibox float-e-margins">
                <div id="ibox-content" class="ibox-title">
                    <h5> 填写主机组基本信息 </h5>
                </div>
                <div class="ibox-content">
                    {% if emg %}
                        <div class="alert alert-warning text-center">{{ emg }}</div>
                    {% endif %}
                    {% if smg %}
                        <div class="alert alert-success text-center">{{ smg }}</div>
                    {% endif %}
                    <form id="assetForm" method="post" class="form-horizontal">
                        <div class="form-group"><label class="col-sm-2 control-label"> 主机组名 </label>
<<<<<<< HEAD
                            <div class="col-sm-8"><input type="text" value="{{ group.name }}" placeholder="网站" name="j_group" class="form-control"></div>
=======
                            <div class="col-sm-8" name="group_id" value="{{ post.id }}"><input type="text" value="{{ group.name }}" placeholder="网站" name="j_group" class="form-control"></div>
>>>>>>> 3c70512d
                        </div>

                        <div class="hr-line-dashed"></div>
                        <div class="form-group">
                            <label for="groups" class="col-lg-2 control-label">主机</label>
                            <div class="col-sm-3">
                                <select id="groups" size="12" class="form-control m-b" multiple>
                                    {% for post in posts %}
                                        <option value="{{ post.id }}">{{ post.ip }}</option>
                                    {% endfor %}
                                </select>
                            </div>
                            <div class="col-sm-1">
                                <div class="btn-group" style="margin-top: 50px;">
                                    <button type="button" class="btn btn-white" onclick="move('groups', 'groups_selected')"><i class="fa fa-chevron-right"></i></button>
<<<<<<< HEAD
                                    <button type="button" class="btn btn-white" onclick="move('groups_selected', 'groups')"><i class="fa fa-chevron-left"></i> </button>
=======
                                    <button type="button" class="btn btn-white" onclick="move_left('groups_selected', 'groups')"><i class="fa fa-chevron-left"></i> </button>
>>>>>>> 3c70512d
                                </div>
                            </div>
                            <div class="col-sm-3">
                                <div>
                                    <select id="groups_selected" name="j_hosts" class="form-control m-b" size="12"  multiple>
                                        {% for post in eposts %}
                                            <option value="{{ post.id }}">{{ post.ip }}</option>
                                        {% endfor %}
                                    </select>
                                </div>
                            </div>
                        </div>

                        <div class="hr-line-dashed"></div>
                        <div class="form-group"><label class="col-sm-2 control-label"> 备注 </label>
                            <div class="col-sm-8"><input type="text" value="{{ j_comment }}" placeholder=包括web组所有主机 name="j_comment" class="form-control"></div>
                        </div>

                        <div class="hr-line-dashed"></div>
                        <div class="form-group">
                            <div class="col-sm-4 col-sm-offset-5">
                                <button class="btn btn-white" type="submit"> 重置 </button>
                                <button class="btn btn-primary" type="submit" onclick="on_submit('groups_selected')  "> 提交 </button>
                            </div>
                        </div>
                    </form>
                </div>
            </div>
        </div>
    </div>
</div>

<script>
    $('#assetForm').validator({
    timely: 2,
    theme: "yellow_right_effect",
    fields: {
        "j_group": {
            rule: "required",
            tip: "输入业务组名",
            ok: "",
            msg: {required: "业务组名必须填写!"},
            data: {'data-ok':"业务组名可以使用"}
        }
    },
    valid: function(form) {
        form.submit();
    }
});

    function on_submit(id){
        $('#'+id+' option').each(
            function(){
                $(this).prop('selected', true)
            })
        }
</script>

{% endblock %}<|MERGE_RESOLUTION|>--- conflicted
+++ resolved
@@ -24,11 +24,7 @@
                     {% endif %}
                     <form id="assetForm" method="post" class="form-horizontal">
                         <div class="form-group"><label class="col-sm-2 control-label"> 主机组名 </label>
-<<<<<<< HEAD
-                            <div class="col-sm-8"><input type="text" value="{{ group.name }}" placeholder="网站" name="j_group" class="form-control"></div>
-=======
                             <div class="col-sm-8" name="group_id" value="{{ post.id }}"><input type="text" value="{{ group.name }}" placeholder="网站" name="j_group" class="form-control"></div>
->>>>>>> 3c70512d
                         </div>
 
                         <div class="hr-line-dashed"></div>
@@ -44,11 +40,7 @@
                             <div class="col-sm-1">
                                 <div class="btn-group" style="margin-top: 50px;">
                                     <button type="button" class="btn btn-white" onclick="move('groups', 'groups_selected')"><i class="fa fa-chevron-right"></i></button>
-<<<<<<< HEAD
-                                    <button type="button" class="btn btn-white" onclick="move('groups_selected', 'groups')"><i class="fa fa-chevron-left"></i> </button>
-=======
                                     <button type="button" class="btn btn-white" onclick="move_left('groups_selected', 'groups')"><i class="fa fa-chevron-left"></i> </button>
->>>>>>> 3c70512d
                                 </div>
                             </div>
                             <div class="col-sm-3">
